--- conflicted
+++ resolved
@@ -15,6 +15,8 @@
 * When a package contained sublibraries, stack was always recompiling the
   package. This has been fixed now, no recompilation is being done because of
   sublibraries. See [#3899](https://github.com/commercialhaskell/stack/issues/3899).
+* The `get-stack.sh` install script now matches manual instructions
+  when it comes to Debian/Fedora/CentOS install dependencies.
 
 
 ## v1.7.0.1 (releases candidate)
@@ -71,11 +73,6 @@
 
 Bug fixes:
 
-<<<<<<< HEAD
-=======
-* The `get-stack.sh` install script now matches manual instructions
-  when it comes to Debian/Fedora/CentOS install dependencies.
-
 
 ## v1.6.5
 
@@ -83,7 +80,6 @@
 * 1.6.1 introduced a change that made some precompiled cache files use
   longer paths, sometimes causing builds to fail on windows. This has been
   fixed. See [#3649](https://github.com/commercialhaskell/stack/issues/3649)
->>>>>>> 795e7d28
 * The script interpreter's implicit file arguments are now passed before other
   arguments. See [#3658](https://github.com/commercialhaskell/stack/issues/3658).
   In particular, this makes it possible to pass `-- +RTS ... -RTS` to specify
