## Unreleased changes

Major changes:

Other enhancements:

* Adapt to upcoming Cabal installed package identifier format change [#851](https://github.com/commercialhaskell/stack/issues/851)

Bug fixes:

## 0.1.4.0

Major changes:

* You now have more control over how GHC versions are matched, e.g. "use exactly this version," "use the specified minor version, but allow patches," or "use the given minor version or any later minor in the given major release." The default has switched from allowing newer later minor versions to a specific minor version allowing patches. For more information, see [#736](https://github.com/commercialhaskell/stack/issues/736) and [#784](https://github.com/commercialhaskell/stack/pull/784).
* Support added for compiling with GHCJS
* stack can now reuse prebuilt binaries between snapshots. That means that, if you build package foo in LTS-3.1, that binary version can be reused in LTS-3.2, assuming it uses the same dependencies and flags. [#878](https://github.com/commercialhaskell/stack/issues/878)
* On Windows, we now use a full MSYS2 installation in place of the previous PortableGit. This gives you access to the pacman package manager for more easily installing libraries.

Other enhancements:

* Added the `--docker-env` argument, to set environment variables in Docker container.
* Set locale environment variables to UTF-8 encoding for builds to avoid "commitBuffer: invalid argument" errors from GHC [#793](https://github.com/commercialhaskell/stack/issues/793)
* Enable translitation for encoding on stdout and stderr [#824](https://github.com/commercialhaskell/stack/issues/824)
* By default, `stack upgrade` automatically installs GHC as necessary [#797](https://github.com/commercialhaskell/stack/issues/797)
* Added the `ghc-options` field to stack.yaml [#796](https://github.com/commercialhaskell/stack/issues/796)
* Added the `extra-path` field to stack.yaml
* Code page changes on Windows only apply to the build command (and its synonyms), and can be controlled via a command line flag (still defaults to on) [#757](https://github.com/commercialhaskell/stack/issues/757)
* Implicitly add packages to extra-deps when a flag for them is set [#807](https://github.com/commercialhaskell/stack/issues/807)
* Use a precompiled Setup.hs for simple build types [#801](https://github.com/commercialhaskell/stack/issues/801)
* Set --enable-tests and --enable-benchmarks optimistically [#805](https://github.com/commercialhaskell/stack/issues/805)
* `--only-configure` option added [#820](https://github.com/commercialhaskell/stack/issues/820)
* Check for duplicate local package names
* Stop nagging people that call `stack test` [#845](https://github.com/commercialhaskell/stack/issues/845)
* `--file-watch` will ignore files that are in your VCS boring/ignore files [#703](https://github.com/commercialhaskell/stack/issues/703)
<<<<<<< HEAD
* `stack setup` takes a `--stack-setup-yaml` argument
=======
* Add `--numeric-version` option
>>>>>>> 061c455f

Bug fixes:

* `stack init --solver` fails if `GHC_PACKAGE_PATH` is present [#860](https://github.com/commercialhaskell/stack/issues/860)
* `stack solver` and `stack init --solver` check for test suite and benchmark dependencies [#862](https://github.com/commercialhaskell/stack/issues/862)
* More intelligent logic for setting UTF-8 locale environment variables [#856](https://github.com/commercialhaskell/stack/issues/856)
* Create missing directories for `stack sdist`
* Don't ignore .cabal files with extra periods [#895](https://github.com/commercialhaskell/stack/issues/895)
* Deprecate unused `--optimizations` flag
* Truncated output on slow terminals [#413](https://github.com/commercialhaskell/stack/issues/413)

## 0.1.3.1

Bug fixes:

* Ignore disabled executables [#763](https://github.com/commercialhaskell/stack/issues/763)

## 0.1.3.0

Major changes:

* Detect when a module is compiled but not listed in the cabal file ([#32](https://github.com/commercialhaskell/stack/issues/32))
    * A warning is displayed for any modules that should be added to `other-modules` in the .cabal file
    * These modules are taken into account when determining whether a package needs to be built
* Respect TemplateHaskell addDependentFile dependency changes ([#105](https://github.com/commercialhaskell/stack/issues/105))
    * TH dependent files are taken into account when determining whether a package needs to be built.
* Overhauled target parsing, added `--test` and `--bench` options [#651](https://github.com/commercialhaskell/stack/issues/651)
    * For details, see [Build commands Wiki page](https://github.com/commercialhaskell/stack/wiki/Build-command)

Other enhancements:

* Set the `HASKELL_DIST_DIR` environment variable [#524](https://github.com/commercialhaskell/stack/pull/524)
* Track build status of tests and benchmarks [#525](https://github.com/commercialhaskell/stack/issues/525)
* `--no-run-tests` [#517](https://github.com/commercialhaskell/stack/pull/517)
* Targets outside of root dir don't build [#366](https://github.com/commercialhaskell/stack/issues/366)
* Upper limit on number of flag combinations to test [#543](https://github.com/commercialhaskell/stack/issues/543)
* Fuzzy matching support to give better error messages for close version numbers [#504](https://github.com/commercialhaskell/stack/issues/504)
* `--local-bin-path` global option. Use to change where binaries get placed on a `--copy-bins` [#342](https://github.com/commercialhaskell/stack/issues/342)
* Custom snapshots [#111](https://github.com/commercialhaskell/stack/issues/111)
* --force-dirty flag: Force treating all local packages as having dirty files (useful for cases where stack can't detect a file change)
* GHC error messages: display file paths as absolute instead of relative for better editor integration
* Add the `--copy-bins` option [#569](https://github.com/commercialhaskell/stack/issues/569)
* Give warnings on unexpected config keys [#48](https://github.com/commercialhaskell/stack/issues/48)
* Remove Docker `pass-host` option
* Don't require cabal-install to upload [#313](https://github.com/commercialhaskell/stack/issues/313)
* Generate indexes for all deps and all installed snapshot packages [#143](https://github.com/commercialhaskell/stack/issues/143)
* Provide `--resolver global` option [#645](https://github.com/commercialhaskell/stack/issues/645)
    * Also supports `--resolver nightly`, `--resolver lts`, and `--resolver lts-X`
* Make `stack build --flag` error when flag or package is unknown [#617](https://github.com/commercialhaskell/stack/issues/617)
* Preserve file permissions when unpacking sources [#666](https://github.com/commercialhaskell/stack/pull/666)
* `stack build` etc work outside of a project
* `list-dependencies` command [#638](https://github.com/commercialhaskell/stack/issues/638)
* `--upgrade-cabal` option to `stack setup` [#174](https://github.com/commercialhaskell/stack/issues/174)
* `--exec` option [#651](https://github.com/commercialhaskell/stack/issues/651)
* `--only-dependencies` implemented correctly [#387](https://github.com/commercialhaskell/stack/issues/387)

Bug fixes:

* Extensions from the `other-extensions` field no longer enabled by default [#449](https://github.com/commercialhaskell/stack/issues/449)
* Fix: haddock forces rebuild of empty packages [#452](https://github.com/commercialhaskell/stack/issues/452)
* Don't copy over executables excluded by component selection [#605](https://github.com/commercialhaskell/stack/issues/605)
* Fix: stack fails on Windows with git package in stack.yaml and no git binary on path [#712](https://github.com/commercialhaskell/stack/issues/712)
* Fixed GHCi issue: Specifying explicit package versions (#678)
* Fixed GHCi issue: Specifying -odir and -hidir as .stack-work/odir (#529)
* Fixed GHCi issue: Specifying A instead of A.ext for modules (#498)

## 0.1.2.0

* Add `--prune` flag to `stack dot` [#487](https://github.com/commercialhaskell/stack/issues/487)
* Add `--[no-]external`,`--[no-]include-base` flags to `stack dot` [#437](https://github.com/commercialhaskell/stack/issues/437)
* Add `--ignore-subdirs` flag to init command [#435](https://github.com/commercialhaskell/stack/pull/435)
* Handle attempt to use non-existing resolver [#436](https://github.com/commercialhaskell/stack/pull/436)
* Add `--force` flag to `init` command
* exec style commands accept the `--package` option (see [Reddit discussion](http://www.reddit.com/r/haskell/comments/3bd66h/stack_runghc_turtle_as_haskell_script_solution/))
* `stack upload` without arguments doesn't do anything [#439](https://github.com/commercialhaskell/stack/issues/439)
* Print latest version of packages on conflicts [#450](https://github.com/commercialhaskell/stack/issues/450)
* Flag to avoid rerunning tests that haven't changed [#451](https://github.com/commercialhaskell/stack/issues/451)
* stack can act as a script interpreter (see [Script interpreter] (https://github.com/commercialhaskell/stack/wiki/Script-interpreter) and [Reddit discussion](http://www.reddit.com/r/haskell/comments/3bd66h/stack_runghc_turtle_as_haskell_script_solution/))
* Add the __`--file-watch`__ flag to auto-rebuild on file changes [#113](https://github.com/commercialhaskell/stack/issues/113)
* Rename `stack docker exec` to `stack exec --plain`
* Add the `--skip-msys` flag [#377](https://github.com/commercialhaskell/stack/issues/377)
* `--keep-going`, turned on by default for tests and benchmarks [#478](https://github.com/commercialhaskell/stack/issues/478)
* `concurrent-tests: BOOL` [#492](https://github.com/commercialhaskell/stack/issues/492)
* Use hashes to check file dirtiness [#502](https://github.com/commercialhaskell/stack/issues/502)
* Install correct GHC build on systems with libgmp.so.3 [#465](https://github.com/commercialhaskell/stack/issues/465)
* `stack upgrade` checks version before upgrading [#447](https://github.com/commercialhaskell/stack/issues/447)

## 0.1.1.0

* Remove GHC uncompressed tar file after installation [#376](https://github.com/commercialhaskell/stack/issues/376)
* Put stackage snapshots JSON on S3 [#380](https://github.com/commercialhaskell/stack/issues/380)
* Specifying flags for multiple packages [#335](https://github.com/commercialhaskell/stack/issues/335)
* single test suite failure should show entire log [#388](https://github.com/commercialhaskell/stack/issues/388)
* valid-wanted is a confusing option name [#386](https://github.com/commercialhaskell/stack/issues/386)
* stack init in multi-package project should use local packages for dependency checking [#384](https://github.com/commercialhaskell/stack/issues/384)
* Display information on why a snapshot was rejected [#381](https://github.com/commercialhaskell/stack/issues/381)
* Give a reason for unregistering packages [#389](https://github.com/commercialhaskell/stack/issues/389)
* `stack exec` accepts the `--no-ghc-package-path` parameter
* Don't require build plan to upload [#400](https://github.com/commercialhaskell/stack/issues/400)
* Specifying test components only builds/runs those tests [#398](https://github.com/commercialhaskell/stack/issues/398)
* `STACK_EXE` environment variable
* Add the `stack dot` command
* `stack upgrade` added [#237](https://github.com/commercialhaskell/stack/issues/237)
* `--stack-yaml` command line flag [#378](https://github.com/commercialhaskell/stack/issues/378)
* `--skip-ghc-check` command line flag [#423](https://github.com/commercialhaskell/stack/issues/423)

Bug fixes:

* Haddock links to global packages no longer broken on Windows [#375](https://github.com/commercialhaskell/stack/issues/375)
* Make flags case-insensitive [#397](https://github.com/commercialhaskell/stack/issues/397)
* Mark packages uninstalled before rebuilding [#365](https://github.com/commercialhaskell/stack/issues/365)

## 0.1.0.0

* Fall back to cabal dependency solver when a snapshot can't be found
* Basic implementation of `stack new` [#137](https://github.com/commercialhaskell/stack/issues/137)
* `stack solver` command [#364](https://github.com/commercialhaskell/stack/issues/364)
* `stack path` command [#95](https://github.com/commercialhaskell/stack/issues/95)
* Haddocks [#143](https://github.com/commercialhaskell/stack/issues/143):
    * Build for dependencies
    * Use relative links
    * Generate module contents and index for all packages in project

## 0.0.3

* `--prefetch` [#297](https://github.com/commercialhaskell/stack/issues/297)
* `upload` command ported from stackage-upload [#225](https://github.com/commercialhaskell/stack/issues/225)
* `--only-snapshot` [#310](https://github.com/commercialhaskell/stack/issues/310)
* `--resolver` [#224](https://github.com/commercialhaskell/stack/issues/224)
* `stack init` [#253](https://github.com/commercialhaskell/stack/issues/253)
* `--extra-include-dirs` and `--extra-lib-dirs` [#333](https://github.com/commercialhaskell/stack/issues/333)
* Specify intra-package target [#201](https://github.com/commercialhaskell/stack/issues/201)

## 0.0.2

* Fix some Windows specific bugs [#216](https://github.com/commercialhaskell/stack/issues/216)
* Improve output for package index updates [#227](https://github.com/commercialhaskell/stack/issues/227)
* Automatically update indices as necessary [#227](https://github.com/commercialhaskell/stack/issues/227)
* --verbose flag [#217](https://github.com/commercialhaskell/stack/issues/217)
* Remove packages (HTTPS and Git) [#199](https://github.com/commercialhaskell/stack/issues/199)
* Config values for system-ghc and install-ghc
* Merge `stack deps` functionality into `stack build`
* `install` command [#153](https://github.com/commercialhaskell/stack/issues/153) and [#272](https://github.com/commercialhaskell/stack/issues/272)
* overriding architecture value (useful to force 64-bit GHC on Windows, for example)
* Overhauled test running (allows cycles, avoids unnecessary recompilation, etc)

## 0.0.1

* First public release, beta quality<|MERGE_RESOLUTION|>--- conflicted
+++ resolved
@@ -2,9 +2,12 @@
 
 Major changes:
 
+* On Windows, we now use a full MSYS2 installation in place of the previous PortableGit. This gives you access to the pacman package manager for more easily installing libraries.
+
 Other enhancements:
 
 * Adapt to upcoming Cabal installed package identifier format change [#851](https://github.com/commercialhaskell/stack/issues/851)
+* `stack setup` takes a `--stack-setup-yaml` argument
 
 Bug fixes:
 
@@ -15,7 +18,6 @@
 * You now have more control over how GHC versions are matched, e.g. "use exactly this version," "use the specified minor version, but allow patches," or "use the given minor version or any later minor in the given major release." The default has switched from allowing newer later minor versions to a specific minor version allowing patches. For more information, see [#736](https://github.com/commercialhaskell/stack/issues/736) and [#784](https://github.com/commercialhaskell/stack/pull/784).
 * Support added for compiling with GHCJS
 * stack can now reuse prebuilt binaries between snapshots. That means that, if you build package foo in LTS-3.1, that binary version can be reused in LTS-3.2, assuming it uses the same dependencies and flags. [#878](https://github.com/commercialhaskell/stack/issues/878)
-* On Windows, we now use a full MSYS2 installation in place of the previous PortableGit. This gives you access to the pacman package manager for more easily installing libraries.
 
 Other enhancements:
 
@@ -33,11 +35,7 @@
 * Check for duplicate local package names
 * Stop nagging people that call `stack test` [#845](https://github.com/commercialhaskell/stack/issues/845)
 * `--file-watch` will ignore files that are in your VCS boring/ignore files [#703](https://github.com/commercialhaskell/stack/issues/703)
-<<<<<<< HEAD
-* `stack setup` takes a `--stack-setup-yaml` argument
-=======
 * Add `--numeric-version` option
->>>>>>> 061c455f
 
 Bug fixes:
 
