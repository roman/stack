# Changelog

## 1.3.1 (unreleased)

Release notes:

Major changes:

Behavior changes:

* The default package metadata backend has been changed from Git to
  the 01-index.tar.gz file, from the hackage-security project. This is
  intended to address some download speed issues from Github for
  people in certain geographic regions. There is now full support for
  checking out specific cabal file revisions from downloaded tarballs
  as well. If you manually specify a package index with only a Git
  URL, Git will still be used. See
  [#2780](https://github.com/commercialhaskell/stack/issues/2780)

Other enhancements:

* Internal cleanup: configuration types are now based much more on lenses
* `stack build` and related commands now allow the user to disable debug symbol stripping
  with new `--no-strip`, `--no-library-stripping`, and `--no-executable-shipping` flags,
  closing [#877](https://github.com/commercialhaskell/stack/issues/877).

Bug fixes:

* `stack config set` can now be used without a compiler installed
  [#2852](https://github.com/commercialhaskell/stack/issues/2852).
* `get-stack.sh` now installs correct binary on ARM for generic linux and raspbian,
  closing [#2856](https://github.com/commercialhaskell/stack/issues/2856).
<<<<<<< HEAD
* Revert a change in the previous release which made it impossible to
  set local extra-dep packages as targets. This was overkill; we
  really only wanted to disable their test suites, which was already
  handled by a later
  patch. [#2849](https://github.com/commercialhaskell/stack/issues/2849)
=======
* Correct the testing of whether a package database exists by checking
  for the `package.cache` file itself instead of the containing
  directory.
>>>>>>> 43cdfa97

## 1.3.0

Release notes:

* For the _next_ stack release after this one, we are planning
  changes to our Linux releases, including dropping our Ubuntu,
  Debian, CentOS, and Fedora package repositories and switching to
  statically linked binaries. See
  [#2534](https://github.com/commercialhaskell/stack/issues/2534).
  Note that upgrading without a package manager has gotten easier
  with new binary upgrade support in `stack upgrade` (see the Major
  Changes section below for more information). In addition, the
  get.haskellstack.org script no longer installs from Ubuntu,
  Debian, CentOS, or Fedora package repositories. Instead it places
  a generic binary in /usr/local/bin.

Major changes:

* Stack will now always use its own GHC installation, even when a suitable GHC
  installation is available on the PATH. To get the old behaviour, use
  the `--system-ghc` flag or run `stack config set system-ghc --global true`.
  Docker- and Nix-enabled projects continue to use the GHC installations
  in their environment by default.

    NB: Scripts that previously used stack in combination with a system GHC
    installation should now include a `stack setup` line or use the `--install-ghc`
    flag.
    [#2221](https://github.com/commercialhaskell/stack/issues/2221)

* `stack ghci` now defaults to skipping the build of target packages, because
  support has been added for invoking "initial build steps", which create
  autogen files and run preprocessors. The `--no-build` flag is now deprecated
  because it should no longer be necessary. See
  [#1364](https://github.com/commercialhaskell/stack/issues/1364)

* Stack is now capable of doing binary upgrades instead of always
  recompiling a new version from source. Running `stack upgrade` will
  now default to downloading a binary version of Stack from the most
  recent release, if one is available. See `stack upgrade --help` for
  more options.
  [#1238](https://github.com/commercialhaskell/stack/issues/1238)

Behavior changes:

* Passing `--resolver X` with a Stack command which forces creation of a global
  project config, will pass resolver X into the initial config.
  See [#2579](https://github.com/commercialhaskell/stack/issues/2229).

* Switch the "Run from outside project" messages to debug-level, to
  avoid spamming users in the normal case of non-project usage

* If a remote package is specified (such as a Git repo) without an explicit
  `extra-dep` setting, a warning is given to the user to provide one
  explicitly.

Other enhancements:

* `stack haddock` now supports `--haddock-internal`. See
  [#2229](https://github.com/commercialhaskell/stack/issues/2229)
* Add support for `system-ghc` and `install-ghc` fields to `stack config set` command.
* Add `ghc-build` option to override autodetected GHC build to use (e.g. gmp4,
  tinfo6, nopie) on Linux.
* `stack setup` detects systems where gcc enables PIE by default (such as Ubuntu
  16.10 and Hardened Gentoo) and adjusts the GHC `configure` options accordingly.
  [#2542](https://github.com/commercialhaskell/stack/issues/2542)
* Upload to Hackage with HTTP digest instead of HTTP basic.
* Make `stack list-dependencies` understand all of the `stack dot` options too.
* Add the ability for `stack list-dependencies` to list dependency licenses by
  passing the `--license` flag.
* Dump logs that contain warnings for any local non-dependency packages
  [#2545](https://github.com/commercialhaskell/stack/issues/2545)
* Add the `dump-logs` config option and `--dump-logs` command line
  option to get full build output on the
  console. [#426](https://github.com/commercialhaskell/stack/issues/426)
* Add the `--open` option to "stack hpc report" command, causing the report to
  be opened in the browser.
* The `stack config set` command now accepts a `--global` flag for suitable fields
  which causes it to modify the global user configuration (`~/.stack/config.yaml`)
  instead of the project configuration.
  [#2675](https://github.com/commercialhaskell/stack/pull/2675)
* Information on the latest available snapshots is now downloaded from S3 instead of
  stackage.org, increasing reliability in case of stackage.org outages.
  [#2653](https://github.com/commercialhaskell/stack/pull/2653)
* `stack dot` and `stack list-dependencies` now take targets and flags.
  [#1919](https://github.com/commercialhaskell/stack/issues/1919)
* Deprecate `stack setup --stack-setup-yaml` for `--setup-info-yaml` based
  on discussion in [#2647](https://github.com/commercialhaskell/stack/issues/2647).
* The `--main-is` flag for GHCI now implies the TARGET, fixing
  [#1845](https://github.com/commercialhaskell/stack/issues/1845).
* `stack ghci` no longer takes all build options, as many weren't useful
  [#2199](https://github.com/commercialhaskell/stack/issues/2199)
* `--no-time-in-log` option, to make verbose logs more diffable
  [#2727](https://github.com/commercialhaskell/stack/issues/2727)
* `--color` option added to override auto-detection of ANSI support
  [#2725](https://github.com/commercialhaskell/stack/issues/2725)
* Missing extra-deps are now warned about, adding a degree of typo detection
  [#1521](https://github.com/commercialhaskell/stack/issues/1521)
* No longer warns about missing build-tools if they are on the PATH.
  [#2235](https://github.com/commercialhaskell/stack/issues/2235)
* Replace enclosed-exceptions with safe-exceptions.
  [#2768](https://github.com/commercialhaskell/stack/issues/2768)
* The install location for GHC and other programs can now be configured with the
  `local-programs-path` option in `config.yaml`.
  [#1644](https://github.com/commercialhaskell/stack/issues/1644)
* Added option to add nix dependencies as nix GC roots
* Proper pid 1 (init) process for `stack exec` with Docker
* Dump build logs if they contain warnings.
  [#2545](https://github.com/commercialhaskell/stack/issues/2545)
* Docker: redirect stdout of `docker pull` to stderr so that
  it will not interfere with output of other commands.
* Nix & docker can be activated at the same time, in order to run stack in a nix-shell
  in a container, preferably from an image already containing the nix dependencies
  in its /nix/store
* Stack/nix: Dependencies can be added as nix GC roots, so they are not removed
  when running `nix-collect-garbage`

Bug fixes:

* Fixed a gnarly bug where programs and package tarballs sometimes have
  corrupted downloads. See
  [#2657](https://github.com/commercialhaskell/stack/issues/2568).
* Add proper support for non-ASCII characters in file paths for the `sdist` command.
  See [#2549](https://github.com/commercialhaskell/stack/issues/2549)
* Never treat `extra-dep` local packages as targets. This ensures
  things like test suites are not run for these packages, and that
  build output is not hidden due to their presence.
* Fix a resource leak in `sinkProcessStderrStdout` which could affect
  much of the codebase, in particular copying precompiled
  packages. [#1979](https://github.com/commercialhaskell/stack/issues/1979)
* Docker: ensure that interrupted extraction process does not cause corrupt file
  when downloading a Docker-compatible Stack executable
  [#2568](https://github.com/commercialhaskell/stack/issues/2568)
* Fixed running `stack hpc report` on package targets.
  [#2664](https://github.com/commercialhaskell/stack/issues/2664)
* Fix a long-standing performance regression where stack would parse the .dump-hi
  files of the library components of local packages twice.
  [#2658](https://github.com/commercialhaskell/stack/pull/2658)
* Fixed a regression in "stack ghci --no-load", where it would prompt for a main
  module to load. [#2603](https://github.com/commercialhaskell/stack/pull/2603)
* Build Setup.hs files with the threaded RTS, mirroring the behavior of
  cabal-install and enabling more complex build systems in those files.
* Fixed a bug in passing along `--ghc-options` to ghcjs.  They were being
  provided as `--ghc-options` to Cabal, when it needs to be `--ghcjs-options`.
  [#2714](https://github.com/commercialhaskell/stack/issues/2714)
* Launch Docker from the project root regardless of the working
  directory Stack is invoked from. This means paths relative to the project root
  (e.g. environment files) can be specified in `stack.yaml`'s docker `run-args`.
* `stack setup --reinstall` now behaves as expected.
  [#2554](https://github.com/commercialhaskell/stack/issues/2554)

## 1.2.0

Release notes:

* On many Un*x systems, Stack can now be installed with a simple
  one-liner:

        wget -qO- https://get.haskellstack.org/ | sh

* The fix for
  [#2175](https://github.com/commercialhaskell/stack/issues/2175)
  entails that stack must perform a full clone of a large Git repo of
  Hackage meta-information. The total download size is about 200 MB.
  Please be aware of this when upgrading your stack installation.

* If you use Mac OS X, you may want to delay upgrading to macOS Sierra as there
  are reports of GHC panics when building some packages (including Stack
  itself). See [#2577](https://github.com/commercialhaskell/stack/issues/2577)

* This version of Stack does not build on ARM or PowerPC systems (see
  [store#37](https://github.com/fpco/store/issues/37)).  Please stay with
  version 1.1.2 for now on those architectures.  This will be rectified soon!

* We are now releasing a
  [statically linked Stack binary for 64-bit Linux](https://www.stackage.org/stack/linux-x86_64-static).
  Please try it and let us know if you run into any trouble on your platform.

* We are planning some changes to our Linux releases, including dropping our
  Ubuntu, Debian, CentOS, and Fedora package repositories and switching to
  statically linked binaries.  We would value your feedback in
  [#2534](https://github.com/commercialhaskell/stack/issues/2534).

Major changes:

* Add `stack hoogle` command.
  [#55](https://github.com/commercialhaskell/stack/issues/55)
* Support for absolute file path in `url` field of `setup-info` or `--ghc-bindist`
* Add support for rendering GHCi scripts targeting different GHCi like
  applications
  [#2457](https://github.com/commercialhaskell/stack/pull/2457)

Behavior changes:

* Remove `stack ide start` and `stack ide load-targets` commands.
  [#2178](https://github.com/commercialhaskell/stack/issues/2178)
* Support .buildinfo files in `stack ghci`.
  [#2242](https://github.com/commercialhaskell/stack/pull/2242)
* Support -ferror-spans syntax in GHC error messages.
* Avoid unpacking ghc to `/tmp`
  [#996](https://github.com/commercialhaskell/stack/issues/996)
* The Linux `gmp4` GHC bindist is no longer considered a full-fledged GHC
  variant and can no longer be specified using the `ghc-variant` option,
  and instead is treated more like a slightly different platform.

Other enhancements:

* Use the `store` package for binary serialization of most caches.
* Only require minor version match for Docker stack exe.
  This way, we can make patch releases for version bounds and similar
  build issues without needing to upload new binaries for Docker.
* Stack/Nix: Passes the right ghc derivation as an argument to the `shell.nix` when a
  custom `shell.nix` is used
  See [#2243](https://github.com/commercialhaskell/stack/issues/2243)
* Stack/Nix: Sets `LD_LIBRARY_PATH` so packages using C libs for Template Haskell can work
  (See _e.g._ [this HaskellR issue](https://github.com/tweag/HaskellR/issues/253))
* Parse CLI arguments and configuration files into less permissive types,
  improving error messages for bad inputs.
  [#2267](https://github.com/commercialhaskell/stack/issues/2267)
* Add the ability to explictly specify a gcc executable.
  [#593](https://github.com/commercialhaskell/stack/issues/593)
* Nix: No longer uses LTS mirroring in nixpkgs. Gives to nix-shell a derivation
  like `haskell.compiler.ghc801`
  See [#2259](https://github.com/commercialhaskell/stack/issues/2259)
* Perform some subprocesses during setup concurrently, slightly speeding up most
  commands. [#2346](https://github.com/commercialhaskell/stack/pull/2346)
* `stack setup` no longer unpacks to the system temp dir on posix systems.
  [#996](https://github.com/commercialhaskell/stack/issues/996)
* `stack setup` detects libtinfo6 and ncurses6 and can download alternate GHC
  bindists [#257](https://github.com/commercialhaskell/stack/issues/257)
  [#2302](https://github.com/commercialhaskell/stack/issues/2302).
* `stack setup` detects Linux ARMv7 downloads appropriate GHC bindist
  [#2103](https://github.com/commercialhaskell/stack/issues/2103)
* Custom `stack` binaries list dependency versions in output for `--version`.
  See [#2222](https://github.com/commercialhaskell/stack/issues/2222)
  and [#2450](https://github.com/commercialhaskell/stack/issues/2450).
* Use a pretty printer to output dependency resolution errors.
  [#1912](https://github.com/commercialhaskell/stack/issues/1912)
* Remove the `--os` flag
  [#2227](https://github.com/commercialhaskell/stack/issues/2227)
* Add 'netbase' and 'ca-certificates' as dependency for .deb packages.
  [#2293](https://github.com/commercialhaskell/stack/issues/2293).
* Add `stack ide targets` command.
* Enhance debug logging with subprocess timings.
* Pretty-print YAML parse errors
  [#2374](https://github.com/commercialhaskell/stack/issues/2374)
* Clarify confusing `stack setup` output
  [#2314](https://github.com/commercialhaskell/stack/issues/2314)
* Delete `Stack.Types` multimodule to improve build times
  [#2405](https://github.com/commercialhaskell/stack/issues/2405)
* Remove spurious newlines in build logs
  [#2418](https://github.com/commercialhaskell/stack/issues/2418)
* Interpreter: Provide a way to hide implicit packages
  [#1208](https://github.com/commercialhaskell/stack/issues/1208)
* Check executability in exec lookup
  [#2489](https://github.com/commercialhaskell/stack/issues/2489)

Bug fixes:

* Fix cabal warning about use of a deprecated cabal flag
  [#2350](https://github.com/commercialhaskell/stack/issues/2350)
* Support most executable extensions on Windows
  [#2225](https://github.com/commercialhaskell/stack/issues/2225)
* Detect resolver change in `stack solver`
  [#2252](https://github.com/commercialhaskell/stack/issues/2252)
* Fix a bug in docker image creation where the wrong base image was
  selected
  [#2376](https://github.com/commercialhaskell/stack/issues/2376)
* Ignore special entries when unpacking tarballs
  [#2361](https://github.com/commercialhaskell/stack/issues/2361)
* Fixes src directory pollution of `style.css` and `highlight.js` with GHC 8's
  haddock [#2429](https://github.com/commercialhaskell/stack/issues/2429)
* Handle filepaths with spaces in `stack ghci`
  [#2266](https://github.com/commercialhaskell/stack/issues/2266)
* Apply ghc-options to snapshot packages
  [#2289](https://github.com/commercialhaskell/stack/issues/2289)
* stack sdist: Fix timestamp in tarball
  [#2394](https://github.com/commercialhaskell/stack/pull/2394)
* Allow global Stack arguments with a script
  [#2316](https://github.com/commercialhaskell/stack/issues/2316)
* Inconsistency between ToJSON and FromJSON instances of PackageLocation
  [#2412](https://github.com/commercialhaskell/stack/pull/2412)
* Perform Unicode normalization on filepaths
  [#1810](https://github.com/commercialhaskell/stack/issues/1810)
* Solver: always keep ghc wired-in as hard constraints
  [#2453](https://github.com/commercialhaskell/stack/issues/2453)
* Support OpenBSD's tar where possible, require GNU tar for xz support
  [#2283](https://github.com/commercialhaskell/stack/issues/2283)
* Fix using --coverage with Cabal-1.24
  [#2424](https://github.com/commercialhaskell/stack/issues/2424)
* When marking exe installed, remove old version
  [#2373](https://github.com/commercialhaskell/stack/issues/2373)
* Stop truncating all-cabal-hashes git repo
  [#2175](https://github.com/commercialhaskell/stack/issues/2175)
* Handle non-ASCII filenames on Windows
  [#2491](https://github.com/commercialhaskell/stack/issues/2491)
* Avoid using multiple versions of a package in script interpreter
  by passing package-id to ghc/runghc
  [#1957](https://github.com/commercialhaskell/stack/issues/1957)
* Only pre-load compiler version when using nix integration
  [#2459](https://github.com/commercialhaskell/stack/issues/2459)
* Solver: parse cabal errors also on Windows
  [#2502](https://github.com/commercialhaskell/stack/issues/2502)
* Allow exec and ghci commands in interpreter mode.
  Scripts can now automatically open in the repl by using `exec ghci`
  instead of `runghc` in the shebang command.
  [#2510](https://github.com/commercialhaskell/stack/issues/2510)
* Now consider a package to be dirty when an extra-source-file is changed.
  See [#2040](https://github.com/commercialhaskell/stack/issues/2040)

## 1.1.2

Release notes:

* Official FreeBSD binaries are
  [now available](http://docs.haskellstack.org/en/stable/install_and_upgrade/#freebsd)
  [#1253](https://github.com/commercialhaskell/stack/issues/1253).

Major changes:

* Extensible custom snapshots implemented. These allow you to define snapshots
which extend other snapshots. See
[#863](https://github.com/commercialhaskell/stack/issues/863). Local file custom
snapshots can now be safely updated without changing their name.  Remote custom
snapshots should still be treated as immutable.

Behavior changes:

* `stack path --compiler` was added in the last release, to yield a path to the
  compiler. Unfortunately, `--compiler` is a global option that is useful to use
  with `stack path`. The same functionality is now provided by `stack path
  --compiler-exe`. See
  [#2123](https://github.com/commercialhaskell/stack/issues/2123)
* For packages specified in terms of a git or hg repo, the hash used in the
  location has changed.  This means that existing downloads from older stack
  versions won't be used.  This is a side-effect of the fix to
  [#2133](https://github.com/commercialhaskell/stack/issues/2133)
* `stack upgrade` no longer pays attention to local stack.yaml files, just the
  global config and CLI options.
  [#1392](https://github.com/commercialhaskell/stack/issues/1392)
* `stack ghci` now uses `:add` instead of `:load`, making it potentially work
  better with user scripts. See
  [#1888](https://github.com/commercialhaskell/stack/issues/1888)

Other enhancements:

* Grab Cabal files via Git SHA to avoid regressions from Hackage revisions
  [#2070](https://github.com/commercialhaskell/stack/pull/2070)
* Custom snapshots now support `ghc-options`.
* Package git repos are now re-used rather than re-cloned. See
  [#1620](https://github.com/commercialhaskell/stack/issues/1620)
* `DESTDIR` is filtered from environment when installing GHC. See
  [#1460](https://github.com/commercialhaskell/stack/issues/1460)
* `stack haddock` now supports `--hadock-arguments`. See
  [#2144](https://github.com/commercialhaskell/stack/issues/2144)
* Signing: warn if GPG_TTY is not set as per `man gpg-agent`

Bug fixes:

* Now ignore project config when doing `stack init` or `stack new`. See
  [#2110](https://github.com/commercialhaskell/stack/issues/2110)
* Packages specified by git repo can now have submodules. See
  [#2133](https://github.com/commercialhaskell/stack/issues/2133)
* Fix of hackage index fetch retry. See re-opening of
  [#1418](https://github.com/commercialhaskell/stack/issues/1418#issuecomment-217633843)
* HPack now picks up changes to filesystem other than package.yaml.  See
  [#2051](https://github.com/commercialhaskell/stack/issues/2051)
* "stack solver" no longer suggests --omit-packages. See
  [#2031](https://github.com/commercialhaskell/stack/issues/2031)
* Fixed an issue with building Cabal's Setup.hs. See
  [#1356](https://github.com/commercialhaskell/stack/issues/1356)
* Package dirtiness now pays attention to deleted files. See
  [#1841](https://github.com/commercialhaskell/stack/issues/1841)
* `stack ghci` now uses `extra-lib-dirs` and `extra-include-dirs`. See
  [#1656](https://github.com/commercialhaskell/stack/issues/1656)
* Relative paths outside of source dir added via `qAddDependentFile` are now
  checked for dirtiness. See
  [#1982](https://github.com/commercialhaskell/stack/issues/1982)
* Signing: always use `--with-fingerprints`

## 1.1.0

Release notes:

* Added Ubuntu 16.04 LTS (xenial) Apt repo.
* No longer uploading new versions to Fedora 21 repo.

Behavior changes:

* Snapshot packages are no longer built with executable profiling. See
  [#1179](https://github.com/commercialhaskell/stack/issues/1179).
* `stack init` now ignores symlinks when searching for cabal files. It also now
  ignores any directory that begins with `.` (as well as `dist` dirs) - before
  it would only ignore `.git`, `.stack-work`, and `dist`.
* The stack executable is no longer built with `-rtsopts`.  Before, when
  `-rtsopts` was enabled, stack would process `+RTS` options even when intended
  for some other program, such as when used with `stack exec -- prog +RTS`.
  See [#2022](https://github.com/commercialhaskell/stack/issues/2022).
* The `stack path --ghc-paths` option is deprecated and renamed to `--programs`.
  `--compiler` is added, which points directly at the compiler used in
  the current project.  `--compiler-bin` points to the compiler's bin dir.
* For consistency with the `$STACK_ROOT` environment variable, the
  `stack path --global-stack-root` flag and the `global-stack-root` field
  in the output of `stack path` are being deprecated and replaced with the
  `stack-root` flag and output field.
  Additionally, the stack root can now be specified via the
  `--stack-root` command-line flag. See
  [#1148](https://github.com/commercialhaskell/stack/issues/1148).
* `stack sig` GPG-related sub-commands were removed (folded into `upload` and
  `sdist`)
* GPG signing of packages while uploading to Hackage is now the default. Use
  `upload --no-signature` if you would rather not contribute your package
  signature. If you don't yet have a GPG keyset, read this
  [blog post on GPG keys](https://fpcomplete.com/blog/2016/05/stack-security-gnupg-keys).
  We can add a stack.yaml config setting to disable signing if some people
  desire it. We hope that people will sign. Later we will be adding GPG
  signature verification options.
* `stack build pkg-1.2.3` will now build even if the snapshot has a different
  package version - it is treated as an extra-dep. `stack build local-pkg-1.2.3`
  is an error even if the version number matches the local package
  [#2028](https://github.com/commercialhaskell/stack/issues/2028).
* Having a `nix:` section no longer implies enabling nix build. This allows the
  user to globally configure whether nix is used (unless the project overrides
  the default explicitly). See
  [#1924](https://github.com/commercialhaskell/stack/issues/1924).
* Remove deprecated valid-wanted field.
* Docker: mount home directory in container [#1949](https://github.com/commercialhaskell/stack/issues/1949).
* Deprecate `--local-bin-path` instead `--local-bin`.
* `stack image`: allow absolute source paths for `add`.

Other enhancements:

* `stack haddock --open [PACKAGE]` opens the local haddocks in the browser.
* Fix too much rebuilding when enabling/disabling profiling flags.
* `stack build pkg-1.0` will now build `pkg-1.0` even if the snapshot specifies
  a different version (it introduces a temporary extra-dep)
* Experimental support for `--split-objs` added
  [#1284](https://github.com/commercialhaskell/stack/issues/1284).
* `git` packages with submodules are supported by passing the `--recursive`
  flag to `git clone`.
* When using [hpack](https://github.com/sol/hpack), only regenerate cabal files
  when hpack files change.
* hpack files can now be used in templates
* `stack ghci` now runs ghci as a separate process
  [#1306](https://github.com/commercialhaskell/stack/issues/1306)
* Retry when downloading snapshots and package indices
* Many build options are configurable now in `stack.yaml`:
```
  build:
    library-profiling: true
    executable-profiling: true
    haddock: true
    haddock-deps: true
    copy-bins: true
    prefetch: true
    force-dirty: true
    keep-going: true
    test: true
    test-arguments:
      rerun-tests: true
      additional-args: ['-fprof']
      coverage: true
      no-run-tests: true
    bench: true
    benchmark-opts:
      benchmark-arguments: -O2
      no-run-benchmarks: true
    reconfigure: true
    cabal-verbose: true
```
* A number of URLs are now configurable, useful for firewalls. See
  [#1794](https://github.com/commercialhaskell/stack/issues/1884).
* Suggest causes when executables are missing.
* Allow `--omit-packages` even without `--solver`.
* Improve the generated stack.yaml.
* Improve ghci results after :load Main module collision with main file path.
* Only load the hackage index if necessary
  [#1883](https://github.com/commercialhaskell/stack/issues/1883), [#1892](https://github.com/commercialhaskell/stack/issues/1892).
* init: allow local packages to be deps of deps
  [#1965](https://github.com/commercialhaskell/stack/issues/1965).
* Always use full fingerprints from GPG
  [#1952](https://github.com/commercialhaskell/stack/issues/1952).
* Default to using `gpg2` and fall back to `gpg`
  [#1976](https://github.com/commercialhaskell/stack/issues/1976).
* Add a flag for --verbosity silent.
* Add `haddock --open` flag [#1396](https://github.com/commercialhaskell/stack/issues/1396).

Bug fixes:

* Package tarballs would fail to unpack.
  [#1884](https://github.com/commercialhaskell/stack/issues/1884).
* Fixed errant warnings about missing modules, after deleted and removed from
  cabal file [#921](https://github.com/commercialhaskell/stack/issues/921)
  [#1805](https://github.com/commercialhaskell/stack/issues/1805).
* Now considers a package to dirty when the hpack file is changed
  [#1819](https://github.com/commercialhaskell/stack/issues/1819).
* Nix: cancelling a stack build now exits properly rather than dropping into a
  nix-shell [#1778](https://github.com/commercialhaskell/stack/issues/1778).
* `allow-newer: true` now causes `--exact-configuration` to be passed to Cabal.
  See [#1579](https://github.com/commercialhaskell/stack/issues/1579).
* `stack solver` no longer fails with `InvalidRelFile` for relative package
  paths including `..`. See
  [#1954](https://github.com/commercialhaskell/stack/issues/1954).
* Ignore emacs lock files when finding .cabal
  [#1897](https://github.com/commercialhaskell/stack/issues/1897).
* Use lenient UTF-8 decode for build output
  [#1945](https://github.com/commercialhaskell/stack/issues/1945).
* Clear index cache whenever index updated
  [#1962](https://github.com/commercialhaskell/stack/issues/1962).
* Fix: Building a container image drops a .stack-work dir in the current working
  (sub)directory
  [#1975](https://github.com/commercialhaskell/stack/issues/1975).
* Fix: Rebuilding when disabling profiling
  [#2023](https://github.com/commercialhaskell/stack/issues/2023).

## 1.0.4.3

Bug fixes:

* Don't delete contents of ~/.ssh when using `stack clean --full` with Docker
  enabled [#2000](https://github.com/commercialhaskell/stack/issues/2000)

## 1.0.4.2

Build with path-io-1.0.0. There are no changes in behaviour from 1.0.4,
so no binaries are released for this version.

## 1.0.4.1

Fixes build with aeson-0.11.0.0. There are no changes in behaviour from 1.0.4,
so no binaries are released for this version.

## 1.0.4

Major changes:

* Some notable changes in `stack init`:
    * Overall it should now be able to initialize almost all existing cabal
      packages out of the box as long as the package itself is consistently
      defined.
    * Choose the best possible snapshot and add extra dependencies on top
      of a snapshot resolver rather than a compiler resolver -
      [#1583](https://github.com/commercialhaskell/stack/pull/1583)
    * Automatically omit a package (`--omit-packages`) when it is compiler
      incompatible or when there are packages with conflicting dependency
      requirements - [#1674](https://github.com/commercialhaskell/stack/pull/1674).
    * Some more changes for a better user experience. Please refer to
      the doc guide for details.
* Add support for hpack, alternative package description format
  [#1679](https://github.com/commercialhaskell/stack/issues/1679)

Other enhancements:

* Docker: pass ~/.ssh and SSH auth socket into container, so that git repos
  work [#1358](https://github.com/commercialhaskell/stack/issues/1358).
* Docker: strip suffix from docker --version.
  [#1653](https://github.com/commercialhaskell/stack/issues/1653)
* Docker: pass USER and PWD environment variables into container.
* On each run, stack will test the stack root directory (~/.stack), and the
  project and package work directories (.stack-work) for whether they are
  owned by the current user and abort if they are not. This precaution can
  be disabled with the `--allow-different-user` flag or `allow-different-user`
  option in the global config (~/.stack/config.yaml).
  [#471](https://github.com/commercialhaskell/stack/issues/471)
* Added `stack clean --full` option for full working dir cleanup.
* YAML config: support Zip archives.
* Redownload build plan if parsing fails
  [#1702](https://github.com/commercialhaskell/stack/issues/1702).
* Give mustache templates access to a 'year' tag
  [#1716](https://github.com/commercialhaskell/stack/pull/1716).
* Have "stack ghci" warn about module name aliasing.
* Add "stack ghci --load-local-deps".
* Build Setup.hs with -rtsopts
  [#1687](https://github.com/commercialhaskell/stack/issues/1687).
* `stack init` accepts a list of directories.
* Add flag infos to DependencyPlanFailures (for better error output in case of
  flags) [#713](https://github.com/commercialhaskell/stack/issues/713)
* `stack new --bare` complains for overwrites, and add `--force` option
  [#1597](https://github.com/commercialhaskell/stack/issues/1597).

Bug fixes:

* Previously, `stack ghci` would fail with `cannot satisfy -package-id` when the
  implicit build step changes the package key of some dependency.
* Fix: Building with ghcjs: "ghc-pkg: Prelude.chr: bad argument: 2980338"
  [#1665](https://github.com/commercialhaskell/stack/issues/1665).
* Fix running test / bench with `--profile` / `--trace`.
* Fix: build progress counter is no longer visible
  [#1685](https://github.com/commercialhaskell/stack/issues/1685).
* Use "-RTS" w/ profiling to allow extra args
  [#1772](https://github.com/commercialhaskell/stack/issues/1772).
* Fix withUnpackedTarball7z to find name of srcDir after unpacking
  (fixes `stack setup` fails for ghcjs project on windows)
  [#1774](https://github.com/commercialhaskell/stack/issues/1774).
* Add space before auto-generated bench opts (makes profiling options work
  uniformly for applications and benchmark suites)
  [#1771](https://github.com/commercialhaskell/stack/issues/1771).
* Don't try to find plugin if it resembles flag.
* Setup.hs changes cause package dirtiness
  [#1711](https://github.com/commercialhaskell/stack/issues/1711).
* Send "stack templates" output to stdout
  [#1792](https://github.com/commercialhaskell/stack/issues/1792).

## 1.0.2

Release notes:

- Arch Linux: Stack has been adopted into the
  [official community repository](https://www.archlinux.org/packages/community/x86_64/stack/),
  so we will no longer be updating the AUR with new versions. See the
  [install/upgrade guide](http://docs.haskellstack.org/en/stable/install_and_upgrade/#arch-linux)
  for current download instructions.

Major changes:

- `stack init` and `solver` overhaul
  [#1583](https://github.com/commercialhaskell/stack/pull/1583)

Other enhancements:

- Disable locale/codepage hacks when GHC >=7.10.3
  [#1552](https://github.com/commercialhaskell/stack/issues/1552)
- Specify multiple images to build for `stack image container`
  [docs](http://docs.haskellstack.org/en/stable/yaml_configuration/#image)
- Specify which executables to include in images for `stack image container`
  [docs](http://docs.haskellstack.org/en/stable/yaml_configuration/#image)
- Docker: pass supplemantary groups and umask into container
- If git fetch fails wipe the directory and try again from scratch
  [#1418](https://github.com/commercialhaskell/stack/issues/1418)
- Warn if newly installed executables won't be available on the PATH
  [#1362](https://github.com/commercialhaskell/stack/issues/1362)
- stack.yaml: for `stack image container`, specify multiple images to generate,
  and which executables should be added to those images
- GHCI: add interactive Main selection
  [#1068](https://github.com/commercialhaskell/stack/issues/1068)
- Care less about the particular name of a GHCJS sdist folder
  [#1622](https://github.com/commercialhaskell/stack/issues/1622)
- Unified Enable/disable help messaging
  [#1613](https://github.com/commercialhaskell/stack/issues/1613)

Bug fixes:

- Don't share precompiled packages between GHC/platform variants and Docker
  [#1551](https://github.com/commercialhaskell/stack/issues/1551)
- Properly redownload corrupted downloads with the correct file size.
  [Mailing list discussion](https://groups.google.com/d/msg/haskell-stack/iVGDG5OHYxs/FjUrR5JsDQAJ)
- Gracefully handle invalid paths in error/warning messages
  [#1561](https://github.com/commercialhaskell/stack/issues/1561)
- Nix: select the correct GHC version corresponding to the snapshot
  even when an abstract resolver is passed via `--resolver` on the
  command-line.
  [#1641](https://github.com/commercialhaskell/stack/issues/1641)
- Fix: Stack does not allow using an external package from ghci
  [#1557](https://github.com/commercialhaskell/stack/issues/1557)
- Disable ambiguous global '--resolver' option for 'stack init'
  [#1531](https://github.com/commercialhaskell/stack/issues/1531)
- Obey `--no-nix` flag
- Fix: GHCJS Execute.hs: Non-exhaustive patterns in lambda
  [#1591](https://github.com/commercialhaskell/stack/issues/1591)
- Send file-watch and sticky logger messages to stderr
  [#1302](https://github.com/commercialhaskell/stack/issues/1302)
  [#1635](https://github.com/commercialhaskell/stack/issues/1635)
- Use globaldb path for querying Cabal version
  [#1647](https://github.com/commercialhaskell/stack/issues/1647)

## 1.0.0

Release notes:

*  We're calling this version 1.0.0 in preparation for Stackage
   LTS 4.  Note, however, that this does not mean the code's API
   will be stable as this is primarily an end-user tool.

Enhancements:

* Added flag `--profile` flag: passed with `stack build`, it will
  enable profiling, and for `--bench` and `--test` it will generate a
  profiling report by passing `+RTS -p` to the executable(s). Great
  for using like `stack build --bench --profile` (remember that
  enabling profile will slow down your benchmarks by >4x). Run `stack
  build --bench` again to disable the profiling and get proper speeds
* Added flag `--trace` flag: just like `--profile`, it enables
  profiling, but instead of generating a report for `--bench` and
  `--test`, prints out a stack trace on exception. Great for using
  like `stack build --test --trace`
* Nix: all options can be overriden on command line
  [#1483](https://github.com/commercialhaskell/stack/issues/1483)
* Nix: build environments (shells) are now pure by default.
* Make verbosity silent by default in script interpreter mode
  [#1472](https://github.com/commercialhaskell/stack/issues/1472)
* Show a message when resetting git commit fails
  [#1453](https://github.com/commercialhaskell/stack/issues/1453)
* Improve Unicode handling in project/package names
  [#1337](https://github.com/commercialhaskell/stack/issues/1337)
* Fix ambiguity between a stack command and a filename to execute (prefer
  `stack` subcommands)
  [#1471](https://github.com/commercialhaskell/stack/issues/1471)
* Support multi line interpreter directive comments
  [#1394](https://github.com/commercialhaskell/stack/issues/1394)
* Handle space separated pids in ghc-pkg dump (for GHC HEAD)
  [#1509](https://github.com/commercialhaskell/stack/issues/1509)
* Add ghci --no-package-hiding option
  [#1517](https://github.com/commercialhaskell/stack/issues/1517)
* `stack new` can download templates from URL
  [#1466](https://github.com/commercialhaskell/stack/issues/1466)

Bug fixes:

* Nix: stack exec options are passed properly to the stack sub process
  [#1538](https://github.com/commercialhaskell/stack/issues/1538)
* Nix: specifying a shell-file works in any current working directory
  [#1547](https://github.com/commercialhaskell/stack/issues/1547)
* Nix: use `--resolver` argument
* Docker: fix missing image message and '--docker-auto-pull'
* No HTML escaping for "stack new" template params
  [#1475](https://github.com/commercialhaskell/stack/issues/1475)
* Set permissions for generated .ghci script
  [#1480](https://github.com/commercialhaskell/stack/issues/1480)
* Restrict commands allowed in interpreter mode
  [#1504](https://github.com/commercialhaskell/stack/issues/1504)
* stack ghci doesn't see preprocessed files for executables
  [#1347](https://github.com/commercialhaskell/stack/issues/1347)
* All test suites run even when only one is requested
  [#1550](https://github.com/commercialhaskell/stack/pull/1550)
* Edge cases in broken templates give odd errors
  [#1535](https://github.com/commercialhaskell/stack/issues/1535)
* Fix test coverage bug on windows

## 0.1.10.1

Bug fixes:

* `stack image container` did not actually build an image
  [#1473](https://github.com/commercialhaskell/stack/issues/1473)

## 0.1.10.0

Release notes:

* The Stack home page is now at [haskellstack.org](http://haskellstack.org),
  which shows the documentation rendered by readthedocs.org. Note: this
  has necessitated some changes to the links in the documentation's markdown
  source code, so please check the links on the website before submitting a PR
  to fix them.
* The locations of the
  [Ubuntu](http://docs.haskellstack.org/en/stable/install_and_upgrade/#ubuntu)
  and
  [Debian](http://docs.haskellstack.org/en/stable/install_and_upgrade/#debian)
  package repositories have changed to have correct URL semantics according to
  Debian's guidelines
  [#1378](https://github.com/commercialhaskell/stack/issues/1378). The old
  locations will continue to work for some months, but we suggest that you
  adjust your `/etc/apt/sources.list.d/fpco.list` to the new location to avoid
  future disruption.
* [openSUSE and SUSE Linux Enterprise](http://docs.haskellstack.org/en/stable/install_and_upgrade/#suse)
  packages are now available, thanks to [@mimi1vx](https://github.com/mimi1vx).
  Note: there will be some lag before these pick up new versions, as they are
  based on Stackage LTS.

Major changes:

* Support for building inside a Nix-shell providing system dependencies
  [#1285](https://github.com/commercialhaskell/stack/pull/1285)
* Add optional GPG signing on `stack upload --sign` or with
  `stack sig sign ...`

Other enhancements:

* Print latest applicable version of packages on conflicts
  [#508](https://github.com/commercialhaskell/stack/issues/508)
* Support for packages located in Mercurial repositories
  [#1397](https://github.com/commercialhaskell/stack/issues/1397)
* Only run benchmarks specified as build targets
  [#1412](https://github.com/commercialhaskell/stack/issues/1412)
* Support git-style executable fall-through (`stack something` executes
  `stack-something` if present)
  [#1433](https://github.com/commercialhaskell/stack/issues/1433)
* GHCi now loads intermediate dependencies
  [#584](https://github.com/commercialhaskell/stack/issues/584)
* `--work-dir` option for overriding `.stack-work`
  [#1178](https://github.com/commercialhaskell/stack/issues/1178)
* Support `detailed-0.9` tests
  [#1429](https://github.com/commercialhaskell/stack/issues/1429)
* Docker: improved POSIX signal proxying to containers
  [#547](https://github.com/commercialhaskell/stack/issues/547)

Bug fixes:

* Show absolute paths in error messages in multi-package builds
  [#1348](https://github.com/commercialhaskell/stack/issues/1348)
* Docker-built binaries and libraries in different path
  [#911](https://github.com/commercialhaskell/stack/issues/911)
  [#1367](https://github.com/commercialhaskell/stack/issues/1367)
* Docker: `--resolver` argument didn't effect selected image tag
* GHCi: Spaces in filepaths caused module loading issues
  [#1401](https://github.com/commercialhaskell/stack/issues/1401)
* GHCi: cpp-options in cabal files weren't used
  [#1419](https://github.com/commercialhaskell/stack/issues/1419)
* Benchmarks couldn't be run independently of eachother
  [#1412](https://github.com/commercialhaskell/stack/issues/1412)
* Send output of building setup to stderr
  [#1410](https://github.com/commercialhaskell/stack/issues/1410)

## 0.1.8.0

Major changes:

* GHCJS can now be used with stackage snapshots via the new `compiler` field.
* Windows installers are now available:
  [download them here](http://docs.haskellstack.org/en/stable/install_and_upgrade/#windows)
  [#613](https://github.com/commercialhaskell/stack/issues/613)
* Docker integration works with non-FPComplete generated images
  [#531](https://github.com/commercialhaskell/stack/issues/531)

Other enhancements:

* Added an `allow-newer` config option
  [#922](https://github.com/commercialhaskell/stack/issues/922)
  [#770](https://github.com/commercialhaskell/stack/issues/770)
* When a Hackage revision invalidates a build plan in a snapshot, trust the
  snapshot [#770](https://github.com/commercialhaskell/stack/issues/770)
* Added a `stack config set resolver RESOLVER` command. Part of work on
  [#115](https://github.com/commercialhaskell/stack/issues/115)
* `stack setup` can now install GHCJS on windows. See
  [#1145](https://github.com/commercialhaskell/stack/issues/1145) and
  [#749](https://github.com/commercialhaskell/stack/issues/749)
* `stack hpc report` command added, which generates reports for HPC tix files
* `stack ghci` now accepts all the flags accepted by `stack build`. See
  [#1186](https://github.com/commercialhaskell/stack/issues/1186)
* `stack ghci` builds the project before launching GHCi. If the build fails,
  optimistically launch GHCi anyway. Use `stack ghci --no-build` option to
  disable [#1065](https://github.com/commercialhaskell/stack/issues/1065)
* `stack ghci` now detects and warns about various circumstances where it is
  liable to fail. See
  [#1270](https://github.com/commercialhaskell/stack/issues/1270)
* Added `require-docker-version` configuration option
* Packages will now usually be built along with their tests and benchmarks. See
  [#1166](https://github.com/commercialhaskell/stack/issues/1166)
* Relative `local-bin-path` paths will be relative to the project's root
  directory, not the current working directory.
  [#1340](https://github.com/commercialhaskell/stack/issues/1340)
* `stack clean` now takes an optional `[PACKAGE]` argument for use in
  multi-package projects. See
  [#583](https://github.com/commercialhaskell/stack/issues/583)
* Ignore cabal_macros.h as a dependency
  [#1195](https://github.com/commercialhaskell/stack/issues/1195)
* Pad timestamps and show local time in --verbose output
  [#1226](https://github.com/commercialhaskell/stack/issues/1226)
* GHCi: Import all modules after loading them
  [#995](https://github.com/commercialhaskell/stack/issues/995)
* Add subcommand aliases: `repl` for `ghci`, and `runhaskell` for `runghc`
  [#1241](https://github.com/commercialhaskell/stack/issues/1241)
* Add typo recommendations for unknown package identifiers
  [#158](https://github.com/commercialhaskell/stack/issues/158)
* Add `stack path --local-hpc-root` option
* Overhaul dependencies' haddocks copying
  [#1231](https://github.com/commercialhaskell/stack/issues/1231)
* Support for extra-package-dbs in 'stack ghci'
  [#1229](https://github.com/commercialhaskell/stack/pull/1229)
* `stack new` disallows package names with "words" consisting solely of numbers
  [#1336](https://github.com/commercialhaskell/stack/issues/1336)
* `stack build --fast` turns off optimizations
* Show progress while downloading package index
  [#1223](https://github.com/commercialhaskell/stack/issues/1223).

Bug fixes:

* Fix: Haddocks not copied for dependencies
  [#1105](https://github.com/commercialhaskell/stack/issues/1105)
* Fix: Global options did not work consistently after subcommand
  [#519](https://github.com/commercialhaskell/stack/issues/519)
* Fix: 'stack ghci' doesn't notice that a module got deleted
  [#1180](https://github.com/commercialhaskell/stack/issues/1180)
* Rebuild when cabal file is changed
* Fix: Paths in GHC warnings not canonicalized, nor those for packages in
  subdirectories or outside the project root
  [#1259](https://github.com/commercialhaskell/stack/issues/1259)
* Fix: unlisted files in tests and benchmarks trigger extraneous second build
  [#838](https://github.com/commercialhaskell/stack/issues/838)

## 0.1.6.0

Major changes:

* `stack setup` now supports building and booting GHCJS from source tarball.
* On Windows, build directories no longer display "pretty" information
  (like x86_64-windows/Cabal-1.22.4.0), but rather a hash of that
  content. The reason is to avoid the 260 character path limitation on
  Windows. See
  [#1027](https://github.com/commercialhaskell/stack/pull/1027)
* Rename config files and clarify their purposes [#969](https://github.com/commercialhaskell/stack/issues/969)
    * `~/.stack/stack.yaml` --> `~/.stack/config.yaml`
    * `~/.stack/global` --> `~/.stack/global-project`
    * `/etc/stack/config` --> `/etc/stack/config.yaml`
    * Old locations still supported, with deprecation warnings
* New command "stack eval CODE", which evaluates to "stack exec ghc -- -e CODE".

Other enhancements:

* No longer install `git` on Windows
  [#1046](https://github.com/commercialhaskell/stack/issues/1046). You
  can still get this behavior by running the following yourself:
  `stack exec -- pacman -Sy --noconfirm git`.
* Typing enter during --file-watch triggers a rebuild [#1023](https://github.com/commercialhaskell/stack/pull/1023)
* Use Haddock's `--hyperlinked-source` (crosslinked source), if available [#1070](https://github.com/commercialhaskell/stack/pull/1070)
* Use Stack-installed GHCs for `stack init --solver` [#1072](https://github.com/commercialhaskell/stack/issues/1072)
* New experimental `stack query` command [#1087](https://github.com/commercialhaskell/stack/issues/1087)
* By default, stack no longer rebuilds a package due to GHC options changes. This behavior can be tweaked with the `rebuild-ghc-options` setting. [#1089](https://github.com/commercialhaskell/stack/issues/1089)
* By default, ghc-options are applied to all local packages, not just targets. This behavior can be tweaked with the `apply-ghc-options` setting. [#1089](https://github.com/commercialhaskell/stack/issues/1089)
* Docker: download or override location of stack executable to re-run in container [#974](https://github.com/commercialhaskell/stack/issues/974)
* Docker: when Docker Engine is remote, don't run containerized processes as host's UID/GID [#194](https://github.com/commercialhaskell/stack/issues/194)
* Docker: `set-user` option to enable/disable running containerized processes as host's UID/GID [#194](https://github.com/commercialhaskell/stack/issues/194)
* Custom Setup.hs files are now precompiled instead of interpreted. This should be a major performance win for certain edge cases (biggest example: [building Cabal itself](https://github.com/commercialhaskell/stack/issues/1041)) while being either neutral or a minor slowdown for more common cases.
* `stack test --coverage` now also generates a unified coverage report for multiple test-suites / packages.  In the unified report, test-suites can contribute to the coverage of other packages.

Bug fixes:

* Ignore stack-built executables named `ghc`
  [#1052](https://github.com/commercialhaskell/stack/issues/1052)
* Fix quoting of output failed command line arguments
* Mark executable-only packages as installed when copied from cache [#1043](https://github.com/commercialhaskell/stack/pull/1043)
* Canonicalize temporary directory paths [#1047](https://github.com/commercialhaskell/stack/pull/1047)
* Put code page fix inside the build function itself [#1066](https://github.com/commercialhaskell/stack/issues/1066)
* Add `explicit-setup-deps` option [#1110](https://github.com/commercialhaskell/stack/issues/1110), and change the default to the old behavior of using any package in the global and snapshot database [#1025](https://github.com/commercialhaskell/stack/issues/1025)
* Precompiled cache checks full package IDs on Cabal < 1.22 [#1103](https://github.com/commercialhaskell/stack/issues/1103)
* Pass -package-id to ghci [#867](https://github.com/commercialhaskell/stack/issues/867)
* Ignore global packages when copying precompiled packages [#1146](https://github.com/commercialhaskell/stack/issues/1146)

## 0.1.5.0

Major changes:

* On Windows, we now use a full MSYS2 installation in place of the previous PortableGit. This gives you access to the pacman package manager for more easily installing libraries.
* Support for custom GHC binary distributions [#530](https://github.com/commercialhaskell/stack/issues/530)
    * `ghc-variant` option in stack.yaml to specify the variant (also
      `--ghc-variant` command-line option)
    * `setup-info` in stack.yaml, to specify where to download custom binary
      distributions (also `--ghc-bindist` command-line option)
    * Note: On systems with libgmp4 (aka `libgmp.so.3`), such as CentOS 6, you
      may need to re-run `stack setup` due to the centos6 GHC bindist being
      treated like a variant
* A new `--pvp-bounds` flag to the sdist and upload commands allows automatic adding of PVP upper and/or lower bounds to your dependencies

Other enhancements:

* Adapt to upcoming Cabal installed package identifier format change [#851](https://github.com/commercialhaskell/stack/issues/851)
* `stack setup` takes a `--stack-setup-yaml` argument
* `--file-watch` is more discerning about which files to rebuild for [#912](https://github.com/commercialhaskell/stack/issues/912)
* `stack path` now supports `--global-pkg-db` and `--ghc-package-path`
* `--reconfigure` flag [#914](https://github.com/commercialhaskell/stack/issues/914) [#946](https://github.com/commercialhaskell/stack/issues/946)
* Cached data is written with a checksum of its structure [#889](https://github.com/commercialhaskell/stack/issues/889)
* Fully removed `--optimizations` flag
* Added `--cabal-verbose` flag
* Added `--file-watch-poll` flag for polling instead of using filesystem events (useful for running tests in a Docker container while modifying code in the host environment. When code is injected into the container via a volume, the container won't propagate filesystem events).
* Give a preemptive error message when `-prof` is given as a GHC option [#1015](https://github.com/commercialhaskell/stack/issues/1015)
* Locking is now optional, and will be turned on by setting the `STACK_LOCK` environment variable to `true` [#950](https://github.com/commercialhaskell/stack/issues/950)
* Create default stack.yaml with documentation comments and commented out options [#226](https://github.com/commercialhaskell/stack/issues/226)
* Out of memory warning if Cabal exits with -9 [#947](https://github.com/commercialhaskell/stack/issues/947)

Bug fixes:

* Hacky workaround for optparse-applicative issue with `stack exec --help` [#806](https://github.com/commercialhaskell/stack/issues/806)
* Build executables for local extra deps [#920](https://github.com/commercialhaskell/stack/issues/920)
* copyFile can't handle directories [#942](https://github.com/commercialhaskell/stack/pull/942)
* Support for spaces in Haddock interface files [fpco/minghc#85](https://github.com/fpco/minghc/issues/85)
* Temporarily building against a "shadowing" local package? [#992](https://github.com/commercialhaskell/stack/issues/992)
* Fix Setup.exe name for --upgrade-cabal on Windows [#1002](https://github.com/commercialhaskell/stack/issues/1002)
* Unlisted dependencies no longer trigger extraneous second build [#838](https://github.com/commercialhaskell/stack/issues/838)

## 0.1.4.1

Fix stack's own Haddocks.  No changes to functionality (only comments updated).

## 0.1.4.0

Major changes:

* You now have more control over how GHC versions are matched, e.g. "use exactly this version," "use the specified minor version, but allow patches," or "use the given minor version or any later minor in the given major release." The default has switched from allowing newer later minor versions to a specific minor version allowing patches. For more information, see [#736](https://github.com/commercialhaskell/stack/issues/736) and [#784](https://github.com/commercialhaskell/stack/pull/784).
* Support added for compiling with GHCJS
* stack can now reuse prebuilt binaries between snapshots. That means that, if you build package foo in LTS-3.1, that binary version can be reused in LTS-3.2, assuming it uses the same dependencies and flags. [#878](https://github.com/commercialhaskell/stack/issues/878)

Other enhancements:

* Added the `--docker-env` argument, to set environment variables in Docker container.
* Set locale environment variables to UTF-8 encoding for builds to avoid "commitBuffer: invalid argument" errors from GHC [#793](https://github.com/commercialhaskell/stack/issues/793)
* Enable translitation for encoding on stdout and stderr [#824](https://github.com/commercialhaskell/stack/issues/824)
* By default, `stack upgrade` automatically installs GHC as necessary [#797](https://github.com/commercialhaskell/stack/issues/797)
* Added the `ghc-options` field to stack.yaml [#796](https://github.com/commercialhaskell/stack/issues/796)
* Added the `extra-path` field to stack.yaml
* Code page changes on Windows only apply to the build command (and its synonyms), and can be controlled via a command line flag (still defaults to on) [#757](https://github.com/commercialhaskell/stack/issues/757)
* Implicitly add packages to extra-deps when a flag for them is set [#807](https://github.com/commercialhaskell/stack/issues/807)
* Use a precompiled Setup.hs for simple build types [#801](https://github.com/commercialhaskell/stack/issues/801)
* Set --enable-tests and --enable-benchmarks optimistically [#805](https://github.com/commercialhaskell/stack/issues/805)
* `--only-configure` option added [#820](https://github.com/commercialhaskell/stack/issues/820)
* Check for duplicate local package names
* Stop nagging people that call `stack test` [#845](https://github.com/commercialhaskell/stack/issues/845)
* `--file-watch` will ignore files that are in your VCS boring/ignore files [#703](https://github.com/commercialhaskell/stack/issues/703)
* Add `--numeric-version` option

Bug fixes:

* `stack init --solver` fails if `GHC_PACKAGE_PATH` is present [#860](https://github.com/commercialhaskell/stack/issues/860)
* `stack solver` and `stack init --solver` check for test suite and benchmark dependencies [#862](https://github.com/commercialhaskell/stack/issues/862)
* More intelligent logic for setting UTF-8 locale environment variables [#856](https://github.com/commercialhaskell/stack/issues/856)
* Create missing directories for `stack sdist`
* Don't ignore .cabal files with extra periods [#895](https://github.com/commercialhaskell/stack/issues/895)
* Deprecate unused `--optimizations` flag
* Truncated output on slow terminals [#413](https://github.com/commercialhaskell/stack/issues/413)

## 0.1.3.1

Bug fixes:

* Ignore disabled executables [#763](https://github.com/commercialhaskell/stack/issues/763)

## 0.1.3.0

Major changes:

* Detect when a module is compiled but not listed in the cabal file ([#32](https://github.com/commercialhaskell/stack/issues/32))
    * A warning is displayed for any modules that should be added to `other-modules` in the .cabal file
    * These modules are taken into account when determining whether a package needs to be built
* Respect TemplateHaskell addDependentFile dependency changes ([#105](https://github.com/commercialhaskell/stack/issues/105))
    * TH dependent files are taken into account when determining whether a package needs to be built.
* Overhauled target parsing, added `--test` and `--bench` options [#651](https://github.com/commercialhaskell/stack/issues/651)
    * For details, see [Build commands documentation](http://docs.haskellstack.org/en/stable/build_command/)

Other enhancements:

* Set the `HASKELL_DIST_DIR` environment variable [#524](https://github.com/commercialhaskell/stack/pull/524)
* Track build status of tests and benchmarks [#525](https://github.com/commercialhaskell/stack/issues/525)
* `--no-run-tests` [#517](https://github.com/commercialhaskell/stack/pull/517)
* Targets outside of root dir don't build [#366](https://github.com/commercialhaskell/stack/issues/366)
* Upper limit on number of flag combinations to test [#543](https://github.com/commercialhaskell/stack/issues/543)
* Fuzzy matching support to give better error messages for close version numbers [#504](https://github.com/commercialhaskell/stack/issues/504)
* `--local-bin-path` global option. Use to change where binaries get placed on a `--copy-bins` [#342](https://github.com/commercialhaskell/stack/issues/342)
* Custom snapshots [#111](https://github.com/commercialhaskell/stack/issues/111)
* --force-dirty flag: Force treating all local packages as having dirty files (useful for cases where stack can't detect a file change)
* GHC error messages: display file paths as absolute instead of relative for better editor integration
* Add the `--copy-bins` option [#569](https://github.com/commercialhaskell/stack/issues/569)
* Give warnings on unexpected config keys [#48](https://github.com/commercialhaskell/stack/issues/48)
* Remove Docker `pass-host` option
* Don't require cabal-install to upload [#313](https://github.com/commercialhaskell/stack/issues/313)
* Generate indexes for all deps and all installed snapshot packages [#143](https://github.com/commercialhaskell/stack/issues/143)
* Provide `--resolver global` option [#645](https://github.com/commercialhaskell/stack/issues/645)
    * Also supports `--resolver nightly`, `--resolver lts`, and `--resolver lts-X`
* Make `stack build --flag` error when flag or package is unknown [#617](https://github.com/commercialhaskell/stack/issues/617)
* Preserve file permissions when unpacking sources [#666](https://github.com/commercialhaskell/stack/pull/666)
* `stack build` etc work outside of a project
* `list-dependencies` command [#638](https://github.com/commercialhaskell/stack/issues/638)
* `--upgrade-cabal` option to `stack setup` [#174](https://github.com/commercialhaskell/stack/issues/174)
* `--exec` option [#651](https://github.com/commercialhaskell/stack/issues/651)
* `--only-dependencies` implemented correctly [#387](https://github.com/commercialhaskell/stack/issues/387)

Bug fixes:

* Extensions from the `other-extensions` field no longer enabled by default [#449](https://github.com/commercialhaskell/stack/issues/449)
* Fix: haddock forces rebuild of empty packages [#452](https://github.com/commercialhaskell/stack/issues/452)
* Don't copy over executables excluded by component selection [#605](https://github.com/commercialhaskell/stack/issues/605)
* Fix: stack fails on Windows with git package in stack.yaml and no git binary on path [#712](https://github.com/commercialhaskell/stack/issues/712)
* Fixed GHCi issue: Specifying explicit package versions (#678)
* Fixed GHCi issue: Specifying -odir and -hidir as .stack-work/odir (#529)
* Fixed GHCi issue: Specifying A instead of A.ext for modules (#498)

## 0.1.2.0

* Add `--prune` flag to `stack dot` [#487](https://github.com/commercialhaskell/stack/issues/487)
* Add `--[no-]external`,`--[no-]include-base` flags to `stack dot` [#437](https://github.com/commercialhaskell/stack/issues/437)
* Add `--ignore-subdirs` flag to init command [#435](https://github.com/commercialhaskell/stack/pull/435)
* Handle attempt to use non-existing resolver [#436](https://github.com/commercialhaskell/stack/pull/436)
* Add `--force` flag to `init` command
* exec style commands accept the `--package` option (see [Reddit discussion](http://www.reddit.com/r/haskell/comments/3bd66h/stack_runghc_turtle_as_haskell_script_solution/))
* `stack upload` without arguments doesn't do anything [#439](https://github.com/commercialhaskell/stack/issues/439)
* Print latest version of packages on conflicts [#450](https://github.com/commercialhaskell/stack/issues/450)
* Flag to avoid rerunning tests that haven't changed [#451](https://github.com/commercialhaskell/stack/issues/451)
* stack can act as a script interpreter (see [Script interpreter] (https://github.com/commercialhaskell/stack/wiki/Script-interpreter) and [Reddit discussion](http://www.reddit.com/r/haskell/comments/3bd66h/stack_runghc_turtle_as_haskell_script_solution/))
* Add the __`--file-watch`__ flag to auto-rebuild on file changes [#113](https://github.com/commercialhaskell/stack/issues/113)
* Rename `stack docker exec` to `stack exec --plain`
* Add the `--skip-msys` flag [#377](https://github.com/commercialhaskell/stack/issues/377)
* `--keep-going`, turned on by default for tests and benchmarks [#478](https://github.com/commercialhaskell/stack/issues/478)
* `concurrent-tests: BOOL` [#492](https://github.com/commercialhaskell/stack/issues/492)
* Use hashes to check file dirtiness [#502](https://github.com/commercialhaskell/stack/issues/502)
* Install correct GHC build on systems with libgmp.so.3 [#465](https://github.com/commercialhaskell/stack/issues/465)
* `stack upgrade` checks version before upgrading [#447](https://github.com/commercialhaskell/stack/issues/447)

## 0.1.1.0

* Remove GHC uncompressed tar file after installation [#376](https://github.com/commercialhaskell/stack/issues/376)
* Put stackage snapshots JSON on S3 [#380](https://github.com/commercialhaskell/stack/issues/380)
* Specifying flags for multiple packages [#335](https://github.com/commercialhaskell/stack/issues/335)
* single test suite failure should show entire log [#388](https://github.com/commercialhaskell/stack/issues/388)
* valid-wanted is a confusing option name [#386](https://github.com/commercialhaskell/stack/issues/386)
* stack init in multi-package project should use local packages for dependency checking [#384](https://github.com/commercialhaskell/stack/issues/384)
* Display information on why a snapshot was rejected [#381](https://github.com/commercialhaskell/stack/issues/381)
* Give a reason for unregistering packages [#389](https://github.com/commercialhaskell/stack/issues/389)
* `stack exec` accepts the `--no-ghc-package-path` parameter
* Don't require build plan to upload [#400](https://github.com/commercialhaskell/stack/issues/400)
* Specifying test components only builds/runs those tests [#398](https://github.com/commercialhaskell/stack/issues/398)
* `STACK_EXE` environment variable
* Add the `stack dot` command
* `stack upgrade` added [#237](https://github.com/commercialhaskell/stack/issues/237)
* `--stack-yaml` command line flag [#378](https://github.com/commercialhaskell/stack/issues/378)
* `--skip-ghc-check` command line flag [#423](https://github.com/commercialhaskell/stack/issues/423)

Bug fixes:

* Haddock links to global packages no longer broken on Windows [#375](https://github.com/commercialhaskell/stack/issues/375)
* Make flags case-insensitive [#397](https://github.com/commercialhaskell/stack/issues/397)
* Mark packages uninstalled before rebuilding [#365](https://github.com/commercialhaskell/stack/issues/365)

## 0.1.0.0

* Fall back to cabal dependency solver when a snapshot can't be found
* Basic implementation of `stack new` [#137](https://github.com/commercialhaskell/stack/issues/137)
* `stack solver` command [#364](https://github.com/commercialhaskell/stack/issues/364)
* `stack path` command [#95](https://github.com/commercialhaskell/stack/issues/95)
* Haddocks [#143](https://github.com/commercialhaskell/stack/issues/143):
    * Build for dependencies
    * Use relative links
    * Generate module contents and index for all packages in project

## 0.0.3

* `--prefetch` [#297](https://github.com/commercialhaskell/stack/issues/297)
* `upload` command ported from stackage-upload [#225](https://github.com/commercialhaskell/stack/issues/225)
* `--only-snapshot` [#310](https://github.com/commercialhaskell/stack/issues/310)
* `--resolver` [#224](https://github.com/commercialhaskell/stack/issues/224)
* `stack init` [#253](https://github.com/commercialhaskell/stack/issues/253)
* `--extra-include-dirs` and `--extra-lib-dirs` [#333](https://github.com/commercialhaskell/stack/issues/333)
* Specify intra-package target [#201](https://github.com/commercialhaskell/stack/issues/201)

## 0.0.2

* Fix some Windows specific bugs [#216](https://github.com/commercialhaskell/stack/issues/216)
* Improve output for package index updates [#227](https://github.com/commercialhaskell/stack/issues/227)
* Automatically update indices as necessary [#227](https://github.com/commercialhaskell/stack/issues/227)
* --verbose flag [#217](https://github.com/commercialhaskell/stack/issues/217)
* Remove packages (HTTPS and Git) [#199](https://github.com/commercialhaskell/stack/issues/199)
* Config values for system-ghc and install-ghc
* Merge `stack deps` functionality into `stack build`
* `install` command [#153](https://github.com/commercialhaskell/stack/issues/153) and [#272](https://github.com/commercialhaskell/stack/issues/272)
* overriding architecture value (useful to force 64-bit GHC on Windows, for example)
* Overhauled test running (allows cycles, avoids unnecessary recompilation, etc)

## 0.0.1

* First public release, beta quality<|MERGE_RESOLUTION|>--- conflicted
+++ resolved
@@ -30,17 +30,14 @@
   [#2852](https://github.com/commercialhaskell/stack/issues/2852).
 * `get-stack.sh` now installs correct binary on ARM for generic linux and raspbian,
   closing [#2856](https://github.com/commercialhaskell/stack/issues/2856).
-<<<<<<< HEAD
+* Correct the testing of whether a package database exists by checking
+  for the `package.cache` file itself instead of the containing
+  directory.
 * Revert a change in the previous release which made it impossible to
   set local extra-dep packages as targets. This was overkill; we
   really only wanted to disable their test suites, which was already
   handled by a later
   patch. [#2849](https://github.com/commercialhaskell/stack/issues/2849)
-=======
-* Correct the testing of whether a package database exists by checking
-  for the `package.cache` file itself instead of the containing
-  directory.
->>>>>>> 43cdfa97
 
 ## 1.3.0
 
