{-# LANGUAGE NoImplicitPrelude #-}
{-# LANGUAGE LambdaCase #-}
{-# LANGUAGE TupleSections #-}
{-# LANGUAGE ScopedTypeVariables #-}
{-# LANGUAGE FlexibleContexts #-}
{-# LANGUAGE DataKinds #-}
{-# LANGUAGE DeriveDataTypeable #-}
{-# LANGUAGE FlexibleInstances #-}
{-# LANGUAGE OverloadedStrings #-}
{-# LANGUAGE RankNTypes #-}
{-# LANGUAGE TemplateHaskell #-}
{-# LANGUAGE ViewPatterns #-}
{-# LANGUAGE RecordWildCards #-}

-- | Dealing with Cabal.

module Stack.Package
  (readPackageDir
  ,readPackageDescriptionDir
  ,readDotBuildinfo
  ,resolvePackage
  ,packageFromPackageDescription
  ,Package(..)
  ,PackageDescriptionPair(..)
  ,GetPackageFiles(..)
  ,GetPackageOpts(..)
  ,PackageConfig(..)
  ,buildLogPath
  ,PackageException (..)
  ,resolvePackageDescription
  ,packageDependencies
  ,cabalFilePackageId
  ,parseSingleCabalFile)
  where

import qualified Data.ByteString.Lazy.Char8 as CL8
import           Data.List (isSuffixOf, isPrefixOf, unzip)
import           Data.Maybe (maybe)
import qualified Data.Map.Strict as M
import qualified Data.Set as S
import qualified Data.Text as T
import qualified Data.Text.Lazy as TL
import qualified Data.Text.Lazy.Encoding as TLE
import           Distribution.Compiler
import           Distribution.ModuleName (ModuleName)
import qualified Distribution.ModuleName as Cabal
import qualified Distribution.Package as D
import           Distribution.Package hiding (Package,PackageName,packageName,packageVersion,PackageIdentifier)
import qualified Distribution.PackageDescription as D
import           Distribution.PackageDescription hiding (FlagName)
import           Distribution.PackageDescription.Parsec
import qualified Distribution.PackageDescription.Parsec as D
import           Distribution.Simple.Utils
import           Distribution.System (OS (..), Arch, Platform (..))
import qualified Distribution.Text as D
import qualified Distribution.Types.CondTree as Cabal
import qualified Distribution.Types.ExeDependency as Cabal
import           Distribution.Types.ForeignLib
import qualified Distribution.Types.LegacyExeDependency as Cabal
import           Distribution.Types.MungedPackageName
import qualified Distribution.Types.UnqualComponentName as Cabal
import qualified Distribution.Verbosity as D
import           Lens.Micro (lens)
import qualified Hpack.Config as Hpack
import           Path as FL
import           Path.Extra
import           Path.IO hiding (findFiles)
import           Stack.Build.Installed
import           Stack.Constants
import           Stack.Constants.Config
import           Pantry
import           Stack.Prelude hiding (Display (..))
import           Stack.PrettyPrint
import qualified Stack.PrettyPrint as PP (Style (Module))
import           Stack.Types.Build
import           Stack.Types.BuildPlan (ExeName (..))
import           Stack.Types.Compiler
import           Stack.Types.Config
import           Stack.Types.GhcPkgId
import           Stack.Types.NamedComponent
import           Stack.Types.Package
import           Stack.Types.PackageName
import           Stack.Types.Runner
import           Stack.Types.Version
import qualified System.Directory as D
import           System.FilePath (splitExtensions, replaceExtension)
import qualified System.FilePath as FilePath
import           System.IO.Error
import           RIO.Process

data Ctx = Ctx { ctxFile :: !(Path Abs File)
               , ctxDistDir :: !(Path Abs Dir)
               , ctxEnvConfig :: !EnvConfig
               }

instance HasPlatform Ctx
instance HasGHCVariant Ctx
instance HasLogFunc Ctx where
    logFuncL = configL.logFuncL
instance HasRunner Ctx where
    runnerL = configL.runnerL
instance HasConfig Ctx
instance HasPantryConfig Ctx where
    pantryConfigL = configL.pantryConfigL
instance HasProcessContext Ctx where
    processContextL = configL.processContextL
instance HasBuildConfig Ctx
instance HasEnvConfig Ctx where
    envConfigL = lens ctxEnvConfig (\x y -> x { ctxEnvConfig = y })

<<<<<<< HEAD
=======
-- | A helper function that performs the basic character encoding
-- necessary.
rawParseGPD
  :: MonadThrow m
  => Either PackageIdentifierRevision (Path Abs File)
  -> BS.ByteString
  -> m ([PWarning], GenericPackageDescription)
rawParseGPD key bs =
    case eres of
      Left (mversion, errs) -> throwM $ PackageInvalidCabalFile key
        (fromCabalVersion <$> mversion)
        errs
        warnings
      Right gpkg -> return (warnings, gpkg)
  where
    (warnings, eres) = runParseResult $ parseGenericPackageDescription bs

-- | Read the raw, unresolved package information from a file.
readPackageUnresolvedDir
  :: forall env. HasConfig env
  => Path Abs Dir -- ^ directory holding the cabal file
  -> Bool -- ^ print warnings?
  -> RIO env (GenericPackageDescription, Path Abs File)
readPackageUnresolvedDir dir printWarnings = do
  ref <- view $ runnerL.to runnerParsedCabalFiles
  (_, m) <- readIORef ref
  case M.lookup dir m of
    Just x -> return x
    Nothing -> do
      cabalfp <- findOrGenerateCabalFile dir
      bs <- liftIO $ BS.readFile $ toFilePath cabalfp
      (warnings, gpd) <- rawParseGPD (Right cabalfp) bs
      when printWarnings
        $ mapM_ (prettyWarnL . toPretty (toFilePath cabalfp)) warnings
      checkCabalFileName (gpdPackageName gpd) cabalfp
      let ret = (gpd, cabalfp)
      atomicModifyIORef' ref $ \(m1, m2) ->
        ((m1, M.insert dir ret m2), ret)
  where
    toPretty :: String -> PWarning -> [Doc StyleAnn]
    toPretty src (PWarning _type pos msg) =
      [ flow "Cabal file warning in"
      , fromString src <> "@"
      , fromString (showPos pos) <> ":"
      , flow msg
      ]

    -- | Check if the given name in the @Package@ matches the name of the .cabal file
    checkCabalFileName :: MonadThrow m => PackageName -> Path Abs File -> m ()
    checkCabalFileName name cabalfp = do
        -- Previously, we just use parsePackageNameFromFilePath. However, that can
        -- lead to confusing error messages. See:
        -- https://github.com/commercialhaskell/stack/issues/895
        let expected = packageNameString name ++ ".cabal"
        when (expected /= toFilePath (filename cabalfp))
            $ throwM $ MismatchedCabalName cabalfp name

gpdPackageIdentifier :: GenericPackageDescription -> PackageIdentifier
gpdPackageIdentifier = fromCabalPackageIdentifier . D.package . D.packageDescription

gpdPackageName :: GenericPackageDescription -> PackageName
gpdPackageName = packageIdentifierName . gpdPackageIdentifier

gpdVersion :: GenericPackageDescription -> Version
gpdVersion = packageIdentifierVersion . gpdPackageIdentifier

-- | Read the 'GenericPackageDescription' from the given
-- 'PackageIdentifierRevision'.
readPackageUnresolvedIndex
  :: forall env. HasCabalLoader env
  => PackageIdentifierRevision
  -> RIO env GenericPackageDescription
readPackageUnresolvedIndex pir@(PackageIdentifierRevision pi' _) = do
  ref <- view $ runnerL.to runnerParsedCabalFiles
  (m, _) <- readIORef ref
  case M.lookup pir m of
    Just gpd -> return gpd
    Nothing -> do
      bs <- loadFromIndex pir
      (_warnings, gpd) <- rawParseGPD (Left pir) bs
      let foundPI =
              fromCabalPackageIdentifier
            $ D.package
            $ D.packageDescription gpd
      unless (pi' == foundPI) $ throwM $ MismatchedCabalIdentifier pir foundPI
      atomicModifyIORef' ref $ \(m1, m2) ->
        ((M.insert pir gpd m1, m2), gpd)

>>>>>>> 15decc85
-- | Reads and exposes the package information
readPackageDir
  :: forall env. HasConfig env
  => PackageConfig
  -> Path Abs Dir
  -> Bool -- ^ print warnings from cabal file parsing?
  -> RIO env (Package, Path Abs File)
readPackageDir packageConfig dir printWarnings =
  first (resolvePackage packageConfig) <$> parseCabalFilePath dir printWarnings

-- | Get 'GenericPackageDescription' and 'PackageDescription' reading info
-- from given directory.
readPackageDescriptionDir
  :: forall env. HasConfig env
  => PackageConfig
  -> Path Abs Dir
  -> Bool -- ^ print warnings?
  -> RIO env (GenericPackageDescription, PackageDescriptionPair)
readPackageDescriptionDir config pkgDir printWarnings = do
    (gdesc, _) <- parseCabalFilePath pkgDir printWarnings
    return (gdesc, resolvePackageDescription config gdesc)

-- | Read @<package>.buildinfo@ ancillary files produced by some Setup.hs hooks.
-- The file includes Cabal file syntax to be merged into the package description
-- derived from the package's .cabal file.
--
-- NOTE: not to be confused with BuildInfo, an Stack-internal datatype.
readDotBuildinfo :: MonadIO m
                 => Path Abs File
                 -> m HookedBuildInfo
readDotBuildinfo buildinfofp =
    liftIO $ readHookedBuildInfo D.silent (toFilePath buildinfofp)

-- | Resolve a parsed cabal file into a 'Package', which contains all of
-- the info needed for stack to build the 'Package' given the current
-- configuration.
resolvePackage :: PackageConfig
               -> GenericPackageDescription
               -> Package
resolvePackage packageConfig gpkg =
    packageFromPackageDescription
        packageConfig
        (genPackageFlags gpkg)
        (resolvePackageDescription packageConfig gpkg)

packageFromPackageDescription :: PackageConfig
                              -> [D.Flag]
                              -> PackageDescriptionPair
                              -> Package
packageFromPackageDescription packageConfig pkgFlags (PackageDescriptionPair pkgNoMod pkg) =
    Package
    { packageName = name
    , packageVersion = pkgVersion pkgId
    , packageLicense = licenseRaw pkg
    , packageDeps = deps
    , packageFiles = pkgFiles
    , packageUnknownTools = unknownTools
    , packageGhcOptions = packageConfigGhcOptions packageConfig
    , packageFlags = packageConfigFlags packageConfig
    , packageDefaultFlags = M.fromList
      [(flagName flag, flagDefault flag) | flag <- pkgFlags]
    , packageAllDeps = S.fromList (M.keys deps)
    , packageLibraries =
        let mlib = do
              lib <- library pkg
              guard $ buildable $ libBuildInfo lib
              Just lib
         in
          case mlib of
            Nothing -> NoLibraries
            Just _ -> HasLibraries foreignLibNames
    , packageInternalLibraries = subLibNames
    , packageTests = M.fromList
      [(T.pack (Cabal.unUnqualComponentName $ testName t), testInterface t)
          | t <- testSuites pkgNoMod
          , buildable (testBuildInfo t)
      ]
    , packageBenchmarks = S.fromList
      [T.pack (Cabal.unUnqualComponentName $ benchmarkName b)
          | b <- benchmarks pkgNoMod
          , buildable (benchmarkBuildInfo b)
      ]
        -- Same comment about buildable applies here too.
    , packageExes = S.fromList
      [T.pack (Cabal.unUnqualComponentName $ exeName biBuildInfo)
        | biBuildInfo <- executables pkg
                                    , buildable (buildInfo biBuildInfo)]
    -- This is an action used to collect info needed for "stack ghci".
    -- This info isn't usually needed, so computation of it is deferred.
    , packageOpts = GetPackageOpts $
      \sourceMap installedMap omitPkgs addPkgs cabalfp ->
           do (componentsModules,componentFiles,_,_) <- getPackageFiles pkgFiles cabalfp
              let internals = S.toList $ internalLibComponents $ M.keysSet componentsModules
              excludedInternals <- mapM (parsePackageNameThrowing . T.unpack) internals
              mungedInternals <- mapM (parsePackageNameThrowing . T.unpack .
                                       toInternalPackageMungedName) internals
              componentsOpts <-
                  generatePkgDescOpts sourceMap installedMap
                  (excludedInternals ++ omitPkgs) (mungedInternals ++ addPkgs)
                  cabalfp pkg componentFiles
              return (componentsModules,componentFiles,componentsOpts)
    , packageHasExposedModules = maybe
          False
          (not . null . exposedModules)
          (library pkg)
    , packageBuildType = buildType pkg
    , packageSetupDeps = msetupDeps
    }
  where
    extraLibNames = S.union subLibNames foreignLibNames

    subLibNames
      = S.fromList
      $ map (T.pack . Cabal.unUnqualComponentName)
      $ mapMaybe libName -- this is a design bug in the Cabal API: this should statically be known to exist
      $ filter (buildable . libBuildInfo)
      $ subLibraries pkg

    foreignLibNames
      = S.fromList
      $ map (T.pack . Cabal.unUnqualComponentName . foreignLibName)
      $ filter (buildable . foreignLibBuildInfo)
      $ foreignLibs pkg

    toInternalPackageMungedName
      = T.pack . unMungedPackageName . computeCompatPackageName (pkgName pkgId)
      . Just . Cabal.mkUnqualComponentName . T.unpack

    -- Gets all of the modules, files, build files, and data files that
    -- constitute the package. This is primarily used for dirtiness
    -- checking during build, as well as use by "stack ghci"
    pkgFiles = GetPackageFiles $
        \cabalfp -> debugBracket ("getPackageFiles" <+> display cabalfp) $ do
             let pkgDir = parent cabalfp
             distDir <- distDirFromDir pkgDir
             env <- view envConfigL
             (componentModules,componentFiles,dataFiles',warnings) <-
                 runRIO
                     (Ctx cabalfp distDir env)
                     (packageDescModulesAndFiles pkg)
             setupFiles <-
                 if buildType pkg == Custom
                 then do
                     let setupHsPath = pkgDir </> $(mkRelFile "Setup.hs")
                         setupLhsPath = pkgDir </> $(mkRelFile "Setup.lhs")
                     setupHsExists <- doesFileExist setupHsPath
                     if setupHsExists then return (S.singleton setupHsPath) else do
                         setupLhsExists <- doesFileExist setupLhsPath
                         if setupLhsExists then return (S.singleton setupLhsPath) else return S.empty
                 else return S.empty
             buildFiles <- liftM (S.insert cabalfp . S.union setupFiles) $ do
                 let hpackPath = pkgDir </> $(mkRelFile Hpack.packageConfig)
                 hpackExists <- doesFileExist hpackPath
                 return $ if hpackExists then S.singleton hpackPath else S.empty
             return (componentModules, componentFiles, buildFiles <> dataFiles', warnings)
    pkgId = package pkg
    name = pkgName pkgId

    (unknownTools, knownTools) = packageDescTools pkg

    deps = M.filterWithKey (const . not . isMe) (M.unionsWith (<>)
        [ asLibrary <$> packageDependencies packageConfig pkg
        -- We include all custom-setup deps - if present - in the
        -- package deps themselves. Stack always works with the
        -- invariant that there will be a single installed package
        -- relating to a package name, and this applies at the setup
        -- dependency level as well.
        , asLibrary <$> fromMaybe M.empty msetupDeps
        , knownTools
        ])
    msetupDeps = fmap
        (M.fromList . map (depName &&& depRange) . setupDepends)
        (setupBuildInfo pkg)

    asLibrary range = DepValue
      { dvVersionRange = range
      , dvType = AsLibrary
      }

    -- Is the package dependency mentioned here me: either the package
    -- name itself, or the name of one of the sub libraries
    isMe name' = name' == name || displayC name' `S.member` extraLibNames

-- | Generate GHC options for the package's components, and a list of
-- options which apply generally to the package, not one specific
-- component.
generatePkgDescOpts
    :: (HasEnvConfig env, MonadThrow m, MonadReader env m, MonadIO m)
    => SourceMap
    -> InstalledMap
    -> [PackageName] -- ^ Packages to omit from the "-package" / "-package-id" flags
    -> [PackageName] -- ^ Packages to add to the "-package" flags
    -> Path Abs File
    -> PackageDescription
    -> Map NamedComponent (Set DotCabalPath)
    -> m (Map NamedComponent BuildInfoOpts)
generatePkgDescOpts sourceMap installedMap omitPkgs addPkgs cabalfp pkg componentPaths = do
    config <- view configL
    cabalVer <- view cabalVersionL
    distDir <- distDirFromDir cabalDir
    let generate namedComponent binfo =
            ( namedComponent
            , generateBuildInfoOpts BioInput
                { biSourceMap = sourceMap
                , biInstalledMap = installedMap
                , biCabalDir = cabalDir
                , biDistDir = distDir
                , biOmitPackages = omitPkgs
                , biAddPackages = addPkgs
                , biBuildInfo = binfo
                , biDotCabalPaths = fromMaybe mempty (M.lookup namedComponent componentPaths)
                , biConfigLibDirs = configExtraLibDirs config
                , biConfigIncludeDirs = configExtraIncludeDirs config
                , biComponentName = namedComponent
                , biCabalVersion = cabalVer
                }
            )
    return
        ( M.fromList
              (concat
                   [ maybe
                         []
                         (return . generate CLib . libBuildInfo)
                         (library pkg)
                   , mapMaybe
                         (\sublib -> do
                            let maybeLib = CInternalLib . T.pack . Cabal.unUnqualComponentName <$> libName sublib
                            flip generate  (libBuildInfo sublib) <$> maybeLib
                          )
                         (subLibraries pkg)
                   , fmap
                         (\exe ->
                               generate
                                    (CExe (T.pack (Cabal.unUnqualComponentName (exeName exe))))
                                    (buildInfo exe))
                         (executables pkg)
                   , fmap
                         (\bench ->
                               generate
                                    (CBench (T.pack (Cabal.unUnqualComponentName (benchmarkName bench))))
                                    (benchmarkBuildInfo bench))
                         (benchmarks pkg)
                   , fmap
                         (\test ->
                               generate
                                    (CTest (T.pack (Cabal.unUnqualComponentName (testName test))))
                                    (testBuildInfo test))
                         (testSuites pkg)]))
  where
    cabalDir = parent cabalfp

-- | Input to 'generateBuildInfoOpts'
data BioInput = BioInput
    { biSourceMap :: !SourceMap
    , biInstalledMap :: !InstalledMap
    , biCabalDir :: !(Path Abs Dir)
    , biDistDir :: !(Path Abs Dir)
    , biOmitPackages :: ![PackageName]
    , biAddPackages :: ![PackageName]
    , biBuildInfo :: !BuildInfo
    , biDotCabalPaths :: !(Set DotCabalPath)
    , biConfigLibDirs :: !(Set FilePath)
    , biConfigIncludeDirs :: !(Set FilePath)
    , biComponentName :: !NamedComponent
    , biCabalVersion :: !Version
    }

-- | Generate GHC options for the target. Since Cabal also figures out
-- these options, currently this is only used for invoking GHCI (via
-- stack ghci).
generateBuildInfoOpts :: BioInput -> BuildInfoOpts
generateBuildInfoOpts BioInput {..} =
    BuildInfoOpts
        { bioOpts = ghcOpts ++ cppOptions biBuildInfo
        -- NOTE for future changes: Due to this use of nubOrd (and other uses
        -- downstream), these generated options must not rely on multiple
        -- argument sequences.  For example, ["--main-is", "Foo.hs", "--main-
        -- is", "Bar.hs"] would potentially break due to the duplicate
        -- "--main-is" being removed.
        --
        -- See https://github.com/commercialhaskell/stack/issues/1255
        , bioOneWordOpts = nubOrd $ concat
            [extOpts, srcOpts, includeOpts, libOpts, fworks, cObjectFiles]
        , bioPackageFlags = deps
        , bioCabalMacros = componentAutogen </> $(mkRelFile "cabal_macros.h")
        }
  where
    cObjectFiles =
        mapMaybe (fmap toFilePath .
                  makeObjectFilePathFromC biCabalDir biComponentName biDistDir)
                 cfiles
    cfiles = mapMaybe dotCabalCFilePath (S.toList biDotCabalPaths)
    -- Generates: -package=base -package=base16-bytestring-0.1.1.6 ...
    deps =
        concat
            [ case M.lookup name biInstalledMap of
                Just (_, Stack.Types.Package.Library _ident ipid _) -> ["-package-id=" <> ghcPkgIdString ipid]
                _ -> ["-package=" <> displayC name <>
                 maybe "" -- This empty case applies to e.g. base.
                     ((("-" <>) . displayC) . piiVersion)
                     (M.lookup name biSourceMap)]
            | name <- pkgs]
    pkgs =
        biAddPackages ++
        [ name
        | Dependency name _ <- targetBuildDepends biBuildInfo
        , name `notElem` biOmitPackages]
    ghcOpts = concatMap snd . filter (isGhc . fst) $ options biBuildInfo
      where
        isGhc GHC = True
        isGhc _ = False
    extOpts = map (("-X" ++) . D.display) (usedExtensions biBuildInfo)
    srcOpts =
        map (("-i" <>) . toFilePathNoTrailingSep)
            (concat
              [ [ componentBuildDir biCabalVersion biComponentName biDistDir ]
              , [ biCabalDir
                | null (hsSourceDirs biBuildInfo)
                ]
              , mapMaybe toIncludeDir (hsSourceDirs biBuildInfo)
              , [ componentAutogen ]
              , maybeToList (packageAutogenDir biCabalVersion biDistDir)
              , [ componentOutputDir biComponentName biDistDir ]
              ]) ++
        [ "-stubdir=" ++ toFilePathNoTrailingSep (buildDir biDistDir) ]
    componentAutogen = componentAutogenDir biCabalVersion biComponentName biDistDir
    toIncludeDir "." = Just biCabalDir
    toIncludeDir relDir = concatAndColapseAbsDir biCabalDir relDir
    includeOpts =
        map ("-I" <>) (configExtraIncludeDirs <> pkgIncludeOpts)
    configExtraIncludeDirs = S.toList biConfigIncludeDirs
    pkgIncludeOpts =
        [ toFilePathNoTrailingSep absDir
        | dir <- includeDirs biBuildInfo
        , absDir <- handleDir dir
        ]
    libOpts =
        map ("-l" <>) (extraLibs biBuildInfo) <>
        map ("-L" <>) (configExtraLibDirs <> pkgLibDirs)
    configExtraLibDirs = S.toList biConfigLibDirs
    pkgLibDirs =
        [ toFilePathNoTrailingSep absDir
        | dir <- extraLibDirs biBuildInfo
        , absDir <- handleDir dir
        ]
    handleDir dir = case (parseAbsDir dir, parseRelDir dir) of
       (Just ab, _       ) -> [ab]
       (_      , Just rel) -> [biCabalDir </> rel]
       (Nothing, Nothing ) -> []
    fworks = map (\fwk -> "-framework=" <> fwk) (frameworks biBuildInfo)

-- | Make the .o path from the .c file path for a component. Example:
--
-- @
-- executable FOO
--   c-sources:        cbits/text_search.c
-- @
--
-- Produces
--
-- <dist-dir>/build/FOO/FOO-tmp/cbits/text_search.o
--
-- Example:
--
-- λ> makeObjectFilePathFromC
--     $(mkAbsDir "/Users/chris/Repos/hoogle")
--     CLib
--     $(mkAbsDir "/Users/chris/Repos/hoogle/.stack-work/Cabal-x.x.x/dist")
--     $(mkAbsFile "/Users/chris/Repos/hoogle/cbits/text_search.c")
-- Just "/Users/chris/Repos/hoogle/.stack-work/Cabal-x.x.x/dist/build/cbits/text_search.o"
-- λ> makeObjectFilePathFromC
--     $(mkAbsDir "/Users/chris/Repos/hoogle")
--     (CExe "hoogle")
--     $(mkAbsDir "/Users/chris/Repos/hoogle/.stack-work/Cabal-x.x.x/dist")
--     $(mkAbsFile "/Users/chris/Repos/hoogle/cbits/text_search.c")
-- Just "/Users/chris/Repos/hoogle/.stack-work/Cabal-x.x.x/dist/build/hoogle/hoogle-tmp/cbits/text_search.o"
-- λ>
makeObjectFilePathFromC
    :: MonadThrow m
    => Path Abs Dir          -- ^ The cabal directory.
    -> NamedComponent        -- ^ The name of the component.
    -> Path Abs Dir          -- ^ Dist directory.
    -> Path Abs File         -- ^ The path to the .c file.
    -> m (Path Abs File) -- ^ The path to the .o file for the component.
makeObjectFilePathFromC cabalDir namedComponent distDir cFilePath = do
    relCFilePath <- stripProperPrefix cabalDir cFilePath
    relOFilePath <-
        parseRelFile (replaceExtension (toFilePath relCFilePath) "o")
    return (componentOutputDir namedComponent distDir </> relOFilePath)

-- | Make the global autogen dir if Cabal version is new enough.
packageAutogenDir :: Version -> Path Abs Dir -> Maybe (Path Abs Dir)
packageAutogenDir cabalVer distDir
    | cabalVer < $(mkVersion "2.0") = Nothing
    | otherwise = Just $ buildDir distDir </> $(mkRelDir "global-autogen")

-- | Make the autogen dir.
componentAutogenDir :: Version -> NamedComponent -> Path Abs Dir -> Path Abs Dir
componentAutogenDir cabalVer component distDir =
    componentBuildDir cabalVer component distDir </> $(mkRelDir "autogen")

-- | See 'Distribution.Simple.LocalBuildInfo.componentBuildDir'
componentBuildDir :: Version -> NamedComponent -> Path Abs Dir -> Path Abs Dir
componentBuildDir cabalVer component distDir
    | cabalVer < $(mkVersion "2.0") = buildDir distDir
    | otherwise =
        case component of
            CLib -> buildDir distDir
            CInternalLib name -> buildDir distDir </> componentNameToDir name
            CExe name -> buildDir distDir </> componentNameToDir name
            CTest name -> buildDir distDir </> componentNameToDir name
            CBench name -> buildDir distDir </> componentNameToDir name

-- | The directory where generated files are put like .o or .hs (from .x files).
componentOutputDir :: NamedComponent -> Path Abs Dir -> Path Abs Dir
componentOutputDir namedComponent distDir =
    case namedComponent of
        CLib -> buildDir distDir
        CInternalLib name -> makeTmp name
        CExe name -> makeTmp name
        CTest name -> makeTmp name
        CBench name -> makeTmp name
  where
    makeTmp name =
      buildDir distDir </> componentNameToDir (name <> "/" <> name <> "-tmp")

-- | Make the build dir. Note that Cabal >= 2.0 uses the
-- 'componentBuildDir' above for some things.
buildDir :: Path Abs Dir -> Path Abs Dir
buildDir distDir = distDir </> $(mkRelDir "build")

-- NOTE: don't export this, only use it for valid paths based on
-- component names.
componentNameToDir :: Text -> Path Rel Dir
componentNameToDir name =
  fromMaybe (error "Invariant violated: component names should always parse as directory names")
            (parseRelDir (T.unpack name))

-- | Get all dependencies of the package (buildable targets only).
--
-- Note that for Cabal versions 1.22 and earlier, there is a bug where
-- Cabal requires dependencies for non-buildable components to be
-- present. We're going to use GHC version as a proxy for Cabal
-- library version in this case for simplicity, so we'll check for GHC
-- being 7.10 or earlier. This obviously makes our function a lot more
-- fun to write...
packageDependencies
  :: PackageConfig
  -> PackageDescription
  -> Map PackageName VersionRange
packageDependencies pkgConfig pkg' =
  M.fromListWith intersectVersionRanges $
  map (depName &&& depRange) $
  concatMap targetBuildDepends (allBuildInfo' pkg) ++
  maybe [] setupDepends (setupBuildInfo pkg)
  where
    pkg
      | getGhcVersion (packageConfigCompilerVersion pkgConfig) >= $(mkVersion "8.0") = pkg'
      -- Set all components to buildable. Only need to worry about
      -- library, exe, test, and bench, since others didn't exist in
      -- older Cabal versions
      | otherwise = pkg'
        { library = (\c -> c { libBuildInfo = go (libBuildInfo c) }) <$> library pkg'
        , executables = (\c -> c { buildInfo = go (buildInfo c) }) <$> executables pkg'
        , testSuites =
            if packageConfigEnableTests pkgConfig
              then (\c -> c { testBuildInfo = go (testBuildInfo c) }) <$> testSuites pkg'
              else testSuites pkg'
        , benchmarks =
            if packageConfigEnableBenchmarks pkgConfig
              then (\c -> c { benchmarkBuildInfo = go (benchmarkBuildInfo c) }) <$> benchmarks pkg'
              else benchmarks pkg'
        }

    go bi = bi { buildable = True }

-- | Get all dependencies of the package (buildable targets only).
--
-- This uses both the new 'buildToolDepends' and old 'buildTools'
-- information.
packageDescTools
  :: PackageDescription
  -> (Set ExeName, Map PackageName DepValue)
packageDescTools pd =
    (S.fromList $ concat unknowns, M.fromListWith (<>) $ concat knowns)
  where
    (unknowns, knowns) = unzip $ map perBI $ allBuildInfo' pd

    perBI :: BuildInfo -> ([ExeName], [(PackageName, DepValue)])
    perBI bi =
        (unknownTools, tools)
      where
        (unknownTools, knownTools) = partitionEithers $ map go1 (buildTools bi)

        tools = mapMaybe go2 (knownTools ++ buildToolDepends bi)

        -- This is similar to desugarBuildTool from Cabal, however it
        -- uses our own hard-coded map which drops tools shipped with
        -- GHC (like hsc2hs), and includes some tools from Stackage.
        go1 :: Cabal.LegacyExeDependency -> Either ExeName Cabal.ExeDependency
        go1 (Cabal.LegacyExeDependency name range) =
          case M.lookup name hardCodedMap of
            Just pkgName -> Right $ Cabal.ExeDependency pkgName (Cabal.mkUnqualComponentName name) range
            Nothing -> Left $ ExeName $ T.pack name

        go2 :: Cabal.ExeDependency -> Maybe (PackageName, DepValue)
        go2 (Cabal.ExeDependency pkg _name range)
          | pkg `S.member` preInstalledPackages = Nothing
          | otherwise = Just
              ( pkg
              , DepValue
                  { dvVersionRange = range
                  , dvType = AsBuildTool
                  }
              )

-- | A hard-coded map for tool dependencies
hardCodedMap :: Map String D.PackageName
hardCodedMap = M.fromList
  [ ("alex", Distribution.Package.mkPackageName "alex")
  , ("happy", Distribution.Package.mkPackageName "happy")
  , ("cpphs", Distribution.Package.mkPackageName "cpphs")
  , ("greencard", Distribution.Package.mkPackageName "greencard")
  , ("c2hs", Distribution.Package.mkPackageName "c2hs")
  , ("hscolour", Distribution.Package.mkPackageName "hscolour")
  , ("hspec-discover", Distribution.Package.mkPackageName "hspec-discover")
  , ("hsx2hs", Distribution.Package.mkPackageName "hsx2hs")
  , ("gtk2hsC2hs", Distribution.Package.mkPackageName "gtk2hs-buildtools")
  , ("gtk2hsHookGenerator", Distribution.Package.mkPackageName "gtk2hs-buildtools")
  , ("gtk2hsTypeGen", Distribution.Package.mkPackageName "gtk2hs-buildtools")
  ]

-- | Executable-only packages which come pre-installed with GHC and do
-- not need to be built. Without this exception, we would either end
-- up unnecessarily rebuilding these packages, or failing because the
-- packages do not appear in the Stackage snapshot.
preInstalledPackages :: Set D.PackageName
preInstalledPackages = S.fromList
  [ D.mkPackageName "hsc2hs"
  , D.mkPackageName "haddock"
  ]

-- | Variant of 'allBuildInfo' from Cabal that, like versions before
-- 2.2, only includes buildable components.
allBuildInfo' :: PackageDescription -> [BuildInfo]
allBuildInfo' pkg_descr = [ bi | lib <- allLibraries pkg_descr
                               , let bi = libBuildInfo lib
                               , buildable bi ]
                       ++ [ bi | flib <- foreignLibs pkg_descr
                               , let bi = foreignLibBuildInfo flib
                               , buildable bi ]
                       ++ [ bi | exe <- executables pkg_descr
                               , let bi = buildInfo exe
                               , buildable bi ]
                       ++ [ bi | tst <- testSuites pkg_descr
                               , let bi = testBuildInfo tst
                               , buildable bi ]
                       ++ [ bi | tst <- benchmarks pkg_descr
                               , let bi = benchmarkBuildInfo tst
                               , buildable bi ]

-- | Get all files referenced by the package.
packageDescModulesAndFiles
    :: PackageDescription
    -> RIO Ctx (Map NamedComponent (Map ModuleName (Path Abs File)), Map NamedComponent (Set DotCabalPath), Set (Path Abs File), [PackageWarning])
packageDescModulesAndFiles pkg = do
    (libraryMods,libDotCabalFiles,libWarnings) <-
        maybe
            (return (M.empty, M.empty, []))
            (asModuleAndFileMap libComponent libraryFiles)
            (library pkg)
    (subLibrariesMods,subLibDotCabalFiles,subLibWarnings) <-
        liftM
            foldTuples
            (mapM
                 (asModuleAndFileMap internalLibComponent libraryFiles)
                 (subLibraries pkg))
    (executableMods,exeDotCabalFiles,exeWarnings) <-
        liftM
            foldTuples
            (mapM
                 (asModuleAndFileMap exeComponent executableFiles)
                 (executables pkg))
    (testMods,testDotCabalFiles,testWarnings) <-
        liftM
            foldTuples
            (mapM (asModuleAndFileMap testComponent testFiles) (testSuites pkg))
    (benchModules,benchDotCabalPaths,benchWarnings) <-
        liftM
            foldTuples
            (mapM
                 (asModuleAndFileMap benchComponent benchmarkFiles)
                 (benchmarks pkg))
    dfiles <- resolveGlobFiles
                    (extraSrcFiles pkg
                        ++ map (dataDir pkg FilePath.</>) (dataFiles pkg))
    let modules = libraryMods <> subLibrariesMods <> executableMods <> testMods <> benchModules
        files =
            libDotCabalFiles <> subLibDotCabalFiles <> exeDotCabalFiles <> testDotCabalFiles <>
            benchDotCabalPaths
        warnings = libWarnings <> subLibWarnings <> exeWarnings <> testWarnings <> benchWarnings
    return (modules, files, dfiles, warnings)
  where
    libComponent = const CLib
    internalLibComponent = CInternalLib . T.pack . maybe "" Cabal.unUnqualComponentName . libName
    exeComponent = CExe . T.pack . Cabal.unUnqualComponentName . exeName
    testComponent = CTest . T.pack . Cabal.unUnqualComponentName . testName
    benchComponent = CBench . T.pack . Cabal.unUnqualComponentName . benchmarkName
    asModuleAndFileMap label f lib = do
        (a,b,c) <- f (label lib) lib
        return (M.singleton (label lib) a, M.singleton (label lib) b, c)
    foldTuples = foldl' (<>) (M.empty, M.empty, [])

-- | Resolve globbing of files (e.g. data files) to absolute paths.
resolveGlobFiles :: [String] -> RIO Ctx (Set (Path Abs File))
resolveGlobFiles =
    liftM (S.fromList . catMaybes . concat) .
    mapM resolve
  where
    resolve name =
        if '*' `elem` name
            then explode name
            else liftM return (resolveFileOrWarn name)
    explode name = do
        dir <- asks (parent . ctxFile)
        names <-
            matchDirFileGlob'
                (FL.toFilePath dir)
                name
        mapM resolveFileOrWarn names
    matchDirFileGlob' dir glob =
        catch
            (matchDirFileGlob_ dir glob)
            (\(e :: IOException) ->
                  if isUserError e
                      then do
                          prettyWarnL
                              [ flow "Wildcard does not match any files:"
                              , style File $ fromString glob
                              , line <> flow "in directory:"
                              , style Dir $ fromString dir
                              ]
                          return []
                      else throwIO e)

-- | This is a copy/paste of the Cabal library function, but with
--
-- @ext == ext'@
--
-- Changed to
--
-- @isSuffixOf ext ext'@
--
-- So that this will work:
--
-- @
-- λ> matchDirFileGlob_ "." "test/package-dump/*.txt"
-- ["test/package-dump/ghc-7.8.txt","test/package-dump/ghc-7.10.txt"]
-- @
--
matchDirFileGlob_ :: HasRunner env => String -> String -> RIO env [String]
matchDirFileGlob_ dir filepath = case parseFileGlob filepath of
  Nothing -> liftIO $ throwString $
      "invalid file glob '" ++ filepath
      ++ "'. Wildcards '*' are only allowed in place of the file"
      ++ " name, not in the directory name or file extension."
      ++ " If a wildcard is used it must be with an file extension."
  Just (NoGlob filepath') -> return [filepath']
  Just (FileGlob dir' ext) -> do
    efiles <- liftIO $ try $ D.getDirectoryContents (dir FilePath.</> dir')
    let matches =
            case efiles of
                Left (_ :: IOException) -> []
                Right files ->
                    [ dir' FilePath.</> file
                    | file <- files
                    , let (name, ext') = splitExtensions file
                    , not (null name) && isSuffixOf ext ext'
                    ]
    when (null matches) $
        prettyWarnL
            [ flow "filepath wildcard"
            , "'" <> style File (fromString filepath) <> "'"
            , flow "does not match any files."
            ]
    return matches

-- | Get all files referenced by the benchmark.
benchmarkFiles
    :: NamedComponent
    -> Benchmark
    -> RIO Ctx (Map ModuleName (Path Abs File), Set DotCabalPath, [PackageWarning])
benchmarkFiles component bench = do
    resolveComponentFiles component build names
  where
    names = bnames <> exposed
    exposed =
        case benchmarkInterface bench of
            BenchmarkExeV10 _ fp -> [DotCabalMain fp]
            BenchmarkUnsupported _ -> []
    bnames = map DotCabalModule (otherModules build)
    build = benchmarkBuildInfo bench

-- | Get all files referenced by the test.
testFiles
    :: NamedComponent
    -> TestSuite
    -> RIO Ctx (Map ModuleName (Path Abs File), Set DotCabalPath, [PackageWarning])
testFiles component test = do
    resolveComponentFiles component build names
  where
    names = bnames <> exposed
    exposed =
        case testInterface test of
            TestSuiteExeV10 _ fp -> [DotCabalMain fp]
            TestSuiteLibV09 _ mn -> [DotCabalModule mn]
            TestSuiteUnsupported _ -> []
    bnames = map DotCabalModule (otherModules build)
    build = testBuildInfo test

-- | Get all files referenced by the executable.
executableFiles
    :: NamedComponent
    -> Executable
    -> RIO Ctx (Map ModuleName (Path Abs File), Set DotCabalPath, [PackageWarning])
executableFiles component exe = do
    resolveComponentFiles component build names
  where
    build = buildInfo exe
    names =
        map DotCabalModule (otherModules build) ++
        [DotCabalMain (modulePath exe)]

-- | Get all files referenced by the library.
libraryFiles
    :: NamedComponent
    -> Library
    -> RIO Ctx (Map ModuleName (Path Abs File), Set DotCabalPath, [PackageWarning])
libraryFiles component lib = do
    resolveComponentFiles component build names
  where
    build = libBuildInfo lib
    names = bnames ++ exposed
    exposed = map DotCabalModule (exposedModules lib)
    bnames = map DotCabalModule (otherModules build)

-- | Get all files referenced by the component.
resolveComponentFiles
    :: NamedComponent
    -> BuildInfo
    -> [DotCabalDescriptor]
    -> RIO Ctx (Map ModuleName (Path Abs File), Set DotCabalPath, [PackageWarning])
resolveComponentFiles component build names = do
    dirs <- mapMaybeM resolveDirOrWarn (hsSourceDirs build)
    dir <- asks (parent . ctxFile)
    (modules,files,warnings) <-
        resolveFilesAndDeps
            component
            (if null dirs then [dir] else dirs)
            names
    cfiles <- buildOtherSources build
    return (modules, files <> cfiles, warnings)

-- | Get all C sources and extra source files in a build.
buildOtherSources :: BuildInfo -> RIO Ctx (Set DotCabalPath)
buildOtherSources build =
    do csources <- liftM
                       (S.map DotCabalCFilePath . S.fromList)
                       (mapMaybeM resolveFileOrWarn (cSources build))
       jsources <- liftM
                       (S.map DotCabalFilePath . S.fromList)
                       (mapMaybeM resolveFileOrWarn (targetJsSources build))
       return (csources <> jsources)

-- | Get the target's JS sources.
targetJsSources :: BuildInfo -> [FilePath]
targetJsSources = jsSources

-- | A pair of package descriptions: one which modified the buildable
-- values of test suites and benchmarks depending on whether they are
-- enabled, and one which does not.
--
-- Fields are intentionally lazy, we may only need one or the other
-- value.
--
-- MSS 2017-08-29: The very presence of this data type is terribly
-- ugly, it represents the fact that the Cabal 2.0 upgrade did _not_
-- go well. Specifically, we used to have a field to indicate whether
-- a component was enabled in addition to buildable, but that's gone
-- now, and this is an ugly proxy. We should at some point clean up
-- the mess of Package, LocalPackage, etc, and probably pull in the
-- definition of PackageDescription from Cabal with our additionally
-- needed metadata. But this is a good enough hack for the
-- moment. Odds are, you're reading this in the year 2024 and thinking
-- "wtf?"
data PackageDescriptionPair = PackageDescriptionPair
  { pdpOrigBuildable :: PackageDescription
  , pdpModifiedBuildable :: PackageDescription
  }

-- | Evaluates the conditions of a 'GenericPackageDescription', yielding
-- a resolved 'PackageDescription'.
resolvePackageDescription :: PackageConfig
                          -> GenericPackageDescription
                          -> PackageDescriptionPair
resolvePackageDescription packageConfig (GenericPackageDescription desc defaultFlags mlib subLibs foreignLibs' exes tests benches) =
    PackageDescriptionPair
      { pdpOrigBuildable = go False
      , pdpModifiedBuildable = go True
      }
  where
        go modBuildable =
          desc {library =
                  fmap (resolveConditions rc updateLibDeps) mlib
               ,subLibraries =
                  map (\(n, v) -> (resolveConditions rc updateLibDeps v){libName=Just n})
                      subLibs
               ,foreignLibs =
                  map (\(n, v) -> (resolveConditions rc updateForeignLibDeps v){foreignLibName=n})
                      foreignLibs'
               ,executables =
                  map (\(n, v) -> (resolveConditions rc updateExeDeps v){exeName=n})
                      exes
               ,testSuites =
                  map (\(n,v) -> (resolveConditions rc (updateTestDeps modBuildable) v){testName=n})
                      tests
               ,benchmarks =
                  map (\(n,v) -> (resolveConditions rc (updateBenchmarkDeps modBuildable) v){benchmarkName=n})
                      benches}

        flags =
          M.union (packageConfigFlags packageConfig)
                  (flagMap defaultFlags)

        rc = mkResolveConditions
                (packageConfigCompilerVersion packageConfig)
                (packageConfigPlatform packageConfig)
                flags

        updateLibDeps lib deps =
          lib {libBuildInfo =
                 (libBuildInfo lib) {targetBuildDepends = deps}}
        updateForeignLibDeps lib deps =
          lib {foreignLibBuildInfo =
                 (foreignLibBuildInfo lib) {targetBuildDepends = deps}}
        updateExeDeps exe deps =
          exe {buildInfo =
                 (buildInfo exe) {targetBuildDepends = deps}}

        -- Note that, prior to moving to Cabal 2.0, we would set
        -- testEnabled/benchmarkEnabled here. These fields no longer
        -- exist, so we modify buildable instead here.  The only
        -- wrinkle in the Cabal 2.0 story is
        -- https://github.com/haskell/cabal/issues/1725, where older
        -- versions of Cabal (which may be used for actually building
        -- code) don't properly exclude build-depends for
        -- non-buildable components. Testing indicates that everything
        -- is working fine, and that this comment can be completely
        -- ignored. I'm leaving the comment anyway in case something
        -- breaks and you, poor reader, are investigating.
        updateTestDeps modBuildable test deps =
          let bi = testBuildInfo test
              bi' = bi
                { targetBuildDepends = deps
                , buildable = buildable bi && (if modBuildable then packageConfigEnableTests packageConfig else True)
                }
           in test { testBuildInfo = bi' }
        updateBenchmarkDeps modBuildable benchmark deps =
          let bi = benchmarkBuildInfo benchmark
              bi' = bi
                { targetBuildDepends = deps
                , buildable = buildable bi && (if modBuildable then packageConfigEnableBenchmarks packageConfig else True)
                }
           in benchmark { benchmarkBuildInfo = bi' }

-- | Make a map from a list of flag specifications.
--
-- What is @flagManual@ for?
flagMap :: [Flag] -> Map FlagName Bool
flagMap = M.fromList . map pair
  where pair :: Flag -> (FlagName, Bool)
        pair = flagName &&& flagDefault

data ResolveConditions = ResolveConditions
    { rcFlags :: Map FlagName Bool
    , rcCompilerVersion :: ActualCompiler
    , rcOS :: OS
    , rcArch :: Arch
    }

-- | Generic a @ResolveConditions@ using sensible defaults.
mkResolveConditions :: ActualCompiler -- ^ Compiler version
                    -> Platform -- ^ installation target platform
                    -> Map FlagName Bool -- ^ enabled flags
                    -> ResolveConditions
mkResolveConditions compilerVersion (Platform arch os) flags = ResolveConditions
    { rcFlags = flags
    , rcCompilerVersion = compilerVersion
    , rcOS = os
    , rcArch = arch
    }

-- | Resolve the condition tree for the library.
resolveConditions :: (Semigroup target,Monoid target,Show target)
                  => ResolveConditions
                  -> (target -> cs -> target)
                  -> CondTree ConfVar cs target
                  -> target
resolveConditions rc addDeps (CondNode lib deps cs) = basic <> children
  where basic = addDeps lib deps
        children = mconcat (map apply cs)
          where apply (Cabal.CondBranch cond node mcs) =
                  if condSatisfied cond
                     then resolveConditions rc addDeps node
                     else maybe mempty (resolveConditions rc addDeps) mcs
                condSatisfied c =
                  case c of
                    Var v -> varSatisifed v
                    Lit b -> b
                    CNot c' ->
                      not (condSatisfied c')
                    COr cx cy ->
                      condSatisfied cx || condSatisfied cy
                    CAnd cx cy ->
                      condSatisfied cx && condSatisfied cy
                varSatisifed v =
                  case v of
                    OS os -> os == rcOS rc
                    Arch arch -> arch == rcArch rc
                    Flag flag ->
                      fromMaybe False $ M.lookup flag (rcFlags rc)
                      -- NOTE:  ^^^^^ This should never happen, as all flags
                      -- which are used must be declared. Defaulting to
                      -- False.
                    Impl flavor range ->
                      case (flavor, rcCompilerVersion rc) of
                        (GHC, ACGhc vghc) -> vghc `withinRange` range
                        (GHC, ACGhcjs _ vghc) -> vghc `withinRange` range
                        (GHCJS, ACGhcjs vghcjs _) ->
                          vghcjs `withinRange` range
                        _ -> False

-- | Get the name of a dependency.
depName :: Dependency -> PackageName
depName (Dependency n _) = n

-- | Get the version range of a dependency.
depRange :: Dependency -> VersionRange
depRange (Dependency _ r) = r

-- | Try to resolve the list of base names in the given directory by
-- looking for unique instances of base names applied with the given
-- extensions, plus find any of their module and TemplateHaskell
-- dependencies.
resolveFilesAndDeps
    :: NamedComponent       -- ^ Package component name
    -> [Path Abs Dir]       -- ^ Directories to look in.
    -> [DotCabalDescriptor] -- ^ Base names.
    -> RIO Ctx (Map ModuleName (Path Abs File),Set DotCabalPath,[PackageWarning])
resolveFilesAndDeps component dirs names0 = do
    (dotCabalPaths, foundModules, missingModules) <- loop names0 S.empty
    warnings <- liftM2 (++) (warnUnlisted foundModules) (warnMissing missingModules)
    return (foundModules, dotCabalPaths, warnings)
  where
    loop [] _ = return (S.empty, M.empty, [])
    loop names doneModules0 = do
        resolved <- resolveFiles dirs names
        let foundFiles = mapMaybe snd resolved
            foundModules = mapMaybe toResolvedModule resolved
            missingModules = mapMaybe toMissingModule resolved
        pairs <- mapM (getDependencies component) foundFiles
        let doneModules =
                S.union
                    doneModules0
                    (S.fromList (mapMaybe dotCabalModule names))
            moduleDeps = S.unions (map fst pairs)
            thDepFiles = concatMap snd pairs
            modulesRemaining = S.difference moduleDeps doneModules
        -- Ignore missing modules discovered as dependencies - they may
        -- have been deleted.
        (resolvedFiles, resolvedModules, _) <-
            loop (map DotCabalModule (S.toList modulesRemaining)) doneModules
        return
            ( S.union
                  (S.fromList
                       (foundFiles <> map DotCabalFilePath thDepFiles))
                  resolvedFiles
            , M.union
                  (M.fromList foundModules)
                  resolvedModules
            , missingModules)
    warnUnlisted foundModules = do
        let unlistedModules =
                foundModules `M.difference`
                M.fromList (mapMaybe (fmap (, ()) . dotCabalModule) names0)
        return $
            if M.null unlistedModules
                then []
                else [ UnlistedModulesWarning
                           component
                           (map fst (M.toList unlistedModules))]
    warnMissing _missingModules = do
        return []
        -- TODO: bring this back - see
        -- https://github.com/commercialhaskell/stack/issues/2649
        {-
        cabalfp <- asks ctxFile
        return $
            if null missingModules
               then []
               else [ MissingModulesWarning
                           cabalfp
                           component
                           missingModules]
        -}
    -- TODO: In usages of toResolvedModule / toMissingModule, some sort
    -- of map + partition would probably be better.
    toResolvedModule
        :: (DotCabalDescriptor, Maybe DotCabalPath)
        -> Maybe (ModuleName, Path Abs File)
    toResolvedModule (DotCabalModule mn, Just (DotCabalModulePath fp)) =
        Just (mn, fp)
    toResolvedModule _ =
        Nothing
    toMissingModule
        :: (DotCabalDescriptor, Maybe DotCabalPath)
        -> Maybe ModuleName
    toMissingModule (DotCabalModule mn, Nothing) =
        Just mn
    toMissingModule _ =
        Nothing

-- | Get the dependencies of a Haskell module file.
getDependencies
    :: NamedComponent -> DotCabalPath -> RIO Ctx (Set ModuleName, [Path Abs File])
getDependencies component dotCabalPath =
    case dotCabalPath of
        DotCabalModulePath resolvedFile -> readResolvedHi resolvedFile
        DotCabalMainPath resolvedFile -> readResolvedHi resolvedFile
        DotCabalFilePath{} -> return (S.empty, [])
        DotCabalCFilePath{} -> return (S.empty, [])
  where
    readResolvedHi resolvedFile = do
        dumpHIDir <- componentOutputDir component <$> asks ctxDistDir
        dir <- asks (parent . ctxFile)
        case stripProperPrefix dir resolvedFile of
            Nothing -> return (S.empty, [])
            Just fileRel -> do
                let dumpHIPath =
                        FilePath.replaceExtension
                            (toFilePath (dumpHIDir </> fileRel))
                            ".dump-hi"
                dumpHIExists <- liftIO $ D.doesFileExist dumpHIPath
                if dumpHIExists
                    then parseDumpHI dumpHIPath
                    else return (S.empty, [])

-- | Parse a .dump-hi file into a set of modules and files.
parseDumpHI
    :: FilePath -> RIO Ctx (Set ModuleName, [Path Abs File])
parseDumpHI dumpHIPath = do
    dir <- asks (parent . ctxFile)
    dumpHI <- liftIO $ filterDumpHi <$> fmap CL8.lines (CL8.readFile dumpHIPath)
    let startModuleDeps =
            dropWhile (not . ("module dependencies:" `CL8.isPrefixOf`)) dumpHI
        moduleDeps =
            S.fromList $
            mapMaybe (D.simpleParse . TL.unpack . TLE.decodeUtf8) $
            CL8.words $
            CL8.concat $
            CL8.dropWhile (/= ' ') (fromMaybe "" $ listToMaybe startModuleDeps) :
            takeWhile (" " `CL8.isPrefixOf`) (drop 1 startModuleDeps)
        thDeps =
            -- The dependent file path is surrounded by quotes but is not escaped.
            -- It can be an absolute or relative path.
            mapMaybe
                (fmap TL.unpack .
                  (TL.stripSuffix "\"" <=< TL.stripPrefix "\"") .
                  TL.dropWhileEnd (== '\r') . TLE.decodeUtf8 . CL8.dropWhile (/= '"')) $
            filter ("addDependentFile \"" `CL8.isPrefixOf`) dumpHI
    thDepsResolved <- liftM catMaybes $ forM thDeps $ \x -> do
        mresolved <- liftIO (forgivingAbsence (resolveFile dir x)) >>= rejectMissingFile
        when (isNothing mresolved) $
            prettyWarnL
                [ flow "addDependentFile path (Template Haskell) listed in"
                , style File $ fromString dumpHIPath
                , flow "does not exist:"
                , style File $ fromString x
                ]
        return mresolved
    return (moduleDeps, thDepsResolved)
  where
    -- | Filtering step fixing RAM usage upon a big dump-hi file. See
    --   https://github.com/commercialhaskell/stack/issues/4027 It is
    --   an optional step from a functionality stand-point.
    filterDumpHi dumpHI =
        let dl x xs = x ++ xs
            isLineInteresting (acc, moduleDepsStarted) l
                | moduleDepsStarted && " " `CL8.isPrefixOf` l =
                    (acc . dl [l], True)
                | "module dependencies:" `CL8.isPrefixOf` l =
                    (acc . dl [l], True)
                | "addDependentFile \"" `CL8.isPrefixOf` l =
                    (acc . dl [l], False)
                | otherwise = (acc, False)
         in fst (foldl' isLineInteresting (dl [], False) dumpHI) []


-- | Try to resolve the list of base names in the given directory by
-- looking for unique instances of base names applied with the given
-- extensions.
resolveFiles
    :: [Path Abs Dir] -- ^ Directories to look in.
    -> [DotCabalDescriptor] -- ^ Base names.
    -> RIO Ctx [(DotCabalDescriptor, Maybe DotCabalPath)]
resolveFiles dirs names =
    forM names (\name -> liftM (name, ) (findCandidate dirs name))

-- | Find a candidate for the given module-or-filename from the list
-- of directories and given extensions.
findCandidate
    :: [Path Abs Dir]
    -> DotCabalDescriptor
    -> RIO Ctx (Maybe DotCabalPath)
findCandidate dirs name = do
    pkg <- asks ctxFile >>= parsePackageNameFromFilePath
    candidates <- liftIO makeNameCandidates
    case candidates of
        [candidate] -> return (Just (cons candidate))
        [] -> do
            case name of
                DotCabalModule mn
                  | D.display mn /= paths_pkg pkg -> logPossibilities dirs mn
                _ -> return ()
            return Nothing
        (candidate:rest) -> do
            warnMultiple name candidate rest
            return (Just (cons candidate))
  where
    cons =
        case name of
            DotCabalModule{} -> DotCabalModulePath
            DotCabalMain{} -> DotCabalMainPath
            DotCabalFile{} -> DotCabalFilePath
            DotCabalCFile{} -> DotCabalCFilePath
    paths_pkg pkg = "Paths_" ++ displayC pkg
    makeNameCandidates =
        liftM (nubOrd . concat) (mapM makeDirCandidates dirs)
    makeDirCandidates :: Path Abs Dir
                      -> IO [Path Abs File]
    makeDirCandidates dir =
        case name of
            DotCabalMain fp -> resolveCandidate dir fp
            DotCabalFile fp -> resolveCandidate dir fp
            DotCabalCFile fp -> resolveCandidate dir fp
            DotCabalModule mn -> do
              let perExt ext =
                     resolveCandidate dir (Cabal.toFilePath mn ++ "." ++ T.unpack ext)
              withHaskellExts <- mapM perExt haskellFileExts
              withPPExts <- mapM perExt haskellPreprocessorExts
              pure $
                case (concat withHaskellExts, concat withPPExts) of
                  -- If we have exactly 1 Haskell extension and exactly
                  -- 1 preprocessor extension, assume the former file is
                  -- generated from the latter
                  --
                  -- See https://github.com/commercialhaskell/stack/issues/4076
                  ([_], [y]) -> [y]

                  -- Otherwise, return everything
                  (xs, ys) -> xs ++ ys
    resolveCandidate
        :: (MonadIO m, MonadThrow m)
        => Path Abs Dir -> FilePath.FilePath -> m [Path Abs File]
    resolveCandidate x y = do
        -- The standard canonicalizePath does not work for this case
        p <- parseCollapsedAbsFile (toFilePath x FilePath.</> y)
        exists <- doesFileExist p
        return $ if exists then [p] else []

-- | Warn the user that multiple candidates are available for an
-- entry, but that we picked one anyway and continued.
warnMultiple
    :: DotCabalDescriptor -> Path b t -> [Path b t] -> RIO Ctx ()
warnMultiple name candidate rest =
    -- TODO: figure out how to style 'name' and the dispOne stuff
    prettyWarnL
        [ flow "There were multiple candidates for the Cabal entry"
        , fromString . showName $ name
        , line <> bulletedList (map dispOne (candidate:rest))
        , line <> flow "picking:"
        , dispOne candidate
        ]
  where showName (DotCabalModule name') = D.display name'
        showName (DotCabalMain fp) = fp
        showName (DotCabalFile fp) = fp
        showName (DotCabalCFile fp) = fp
        dispOne = fromString . toFilePath
          -- TODO: figure out why dispOne can't be just `display`
          --       (remove the .hlint.yaml exception if it can be)

-- | Log that we couldn't find a candidate, but there are
-- possibilities for custom preprocessor extensions.
--
-- For example: .erb for a Ruby file might exist in one of the
-- directories.
logPossibilities
    :: HasRunner env
    => [Path Abs Dir] -> ModuleName -> RIO env ()
logPossibilities dirs mn = do
    possibilities <- liftM concat (makePossibilities mn)
    unless (null possibilities) $ prettyWarnL
        [ flow "Unable to find a known candidate for the Cabal entry"
        , (style PP.Module . fromString $ D.display mn) <> ","
        , flow "but did find:"
        , line <> bulletedList (map display possibilities)
        , flow "If you are using a custom preprocessor for this module"
        , flow "with its own file extension, consider adding the file(s)"
        , flow "to your .cabal under extra-source-files."
        ]
  where
    makePossibilities name =
        mapM
            (\dir ->
                  do (_,files) <- listDir dir
                     return
                         (map
                              filename
                              (filter
                                   (isPrefixOf (D.display name) .
                                    toFilePath . filename)
                                   files)))
            dirs

<<<<<<< HEAD
=======
-- | Get the filename for the cabal file in the given directory.
--
-- If no .cabal file is present, or more than one is present, an exception is
-- thrown via 'throwM'.
--
-- If the directory contains a file named package.yaml, hpack is used to
-- generate a .cabal file from it.
findOrGenerateCabalFile
    :: forall env. HasConfig env
    => Path Abs Dir -- ^ package directory
    -> RIO env (Path Abs File)
findOrGenerateCabalFile pkgDir = do
    hpack pkgDir
    findCabalFile
  where
    findCabalFile :: RIO env (Path Abs File)
    findCabalFile = findCabalFile' >>= either throwIO return

    findCabalFile' :: RIO env (Either PackageException (Path Abs File))
    findCabalFile' = do
        files <- liftIO $ findFiles
            pkgDir
            (flip hasExtension "cabal" . FL.toFilePath)
            (const False)
        return $ case files of
            [] -> Left $ PackageNoCabalFileFound pkgDir
            [x] -> Right x
            -- If there are multiple files, ignore files that start with
            -- ".". On unixlike environments these are hidden, and this
            -- character is not valid in package names. The main goal is
            -- to ignore emacs lock files - see
            -- https://github.com/commercialhaskell/stack/issues/1897.
            (filter (not . ("." `isPrefixOf`) . toFilePath . filename) -> [x]) -> Right x
            _:_ -> Left $ PackageMultipleCabalFilesFound pkgDir files
      where hasExtension fp x = FilePath.takeExtension fp == "." ++ x

-- | Generate .cabal file from package.yaml, if necessary.
hpack :: HasConfig env => Path Abs Dir -> RIO env ()
hpack pkgDir = do
    let hpackFile = pkgDir </> $(mkRelFile Hpack.packageConfig)
    exists <- liftIO $ doesFileExist hpackFile
    when exists $ do
        prettyDebugL [flow "Running hpack on", display hpackFile]

        config <- view configL
        case configOverrideHpack config of
            HpackBundled -> do
                r <- liftIO $ Hpack.hpackResult $ Hpack.setProgramName "stack" $ Hpack.setTarget (toFilePath hpackFile) Hpack.defaultOptions
                forM_ (Hpack.resultWarnings r) prettyWarnS
                let cabalFile = style File . fromString . Hpack.resultCabalFile $ r
                case Hpack.resultStatus r of
                    Hpack.Generated -> prettyDebugL
                        [flow "hpack generated a modified version of", cabalFile]
                    Hpack.OutputUnchanged -> prettyDebugL
                        [flow "hpack output unchanged in", cabalFile]
                    Hpack.AlreadyGeneratedByNewerHpack -> prettyWarnL
                        [ cabalFile
                        , flow "was generated with a newer version of hpack,"
                        , flow "please upgrade and try again."
                        ]
                    Hpack.ExistingCabalFileWasModifiedManually -> prettyWarnL
                        [ cabalFile
                        , flow "was modified manually. Ignoring"
                        , display hpackFile
                        , flow "in favor of the cabal file. If you want to use the"
                        , display . filename $ hpackFile
                        , flow "file instead of the cabal file,"
                        , flow "then please delete the cabal file."
                        ]
            HpackCommand command ->
                withWorkingDir (toFilePath pkgDir) $
                proc command [] runProcess_

>>>>>>> 15decc85
-- | Path for the package's build log.
buildLogPath :: (MonadReader env m, HasBuildConfig env, MonadThrow m)
             => Package -> Maybe String -> m (Path Abs File)
buildLogPath package' msuffix = do
  env <- ask
  let stack = getProjectWorkDir env
  fp <- parseRelFile $ concat $
    displayC (packageIdentifier package') :
    maybe id (\suffix -> ("-" :) . (suffix :)) msuffix [".log"]
  return $ stack </> $(mkRelDir "logs") </> fp

-- Internal helper to define resolveFileOrWarn and resolveDirOrWarn
resolveOrWarn :: Text
              -> (Path Abs Dir -> String -> RIO Ctx (Maybe a))
              -> FilePath.FilePath
              -> RIO Ctx (Maybe a)
resolveOrWarn subject resolver path =
  do cwd <- liftIO getCurrentDir
     file <- asks ctxFile
     dir <- asks (parent . ctxFile)
     result <- resolver dir path
     when (isNothing result) $
       prettyWarnL
           [ fromString . T.unpack $ subject -- TODO: needs style?
           , flow "listed in"
           , maybe (display file) display (stripProperPrefix cwd file)
           , flow "file does not exist:"
           , style Dir . fromString $ path
           ]
     return result

-- | Resolve the file, if it can't be resolved, warn for the user
-- (purely to be helpful).
resolveFileOrWarn :: FilePath.FilePath
                  -> RIO Ctx (Maybe (Path Abs File))
resolveFileOrWarn = resolveOrWarn "File" f
  where f p x = liftIO (forgivingAbsence (resolveFile p x)) >>= rejectMissingFile

-- | Resolve the directory, if it can't be resolved, warn for the user
-- (purely to be helpful).
resolveDirOrWarn :: FilePath.FilePath
                 -> RIO Ctx (Maybe (Path Abs Dir))
resolveDirOrWarn = resolveOrWarn "Directory" f
  where f p x = liftIO (forgivingAbsence (resolveDir p x)) >>= rejectMissingDir

-- | Extract the @PackageIdentifier@ given an exploded haskell package
-- path.
cabalFilePackageId -- FIXME remove and use the caching logic in pantry
    :: (MonadIO m, MonadThrow m)
    => Path Abs File -> m PackageIdentifier
cabalFilePackageId fp = do
    D.package . D.packageDescription <$> liftIO (D.readGenericPackageDescription D.silent $ toFilePath fp)

parseSingleCabalFile -- FIXME rename and add docs
  :: forall env. HasConfig env
  => Bool -- ^ print warnings?
  -> ResolvedPath Dir
  -> RIO env LocalPackageView -- FIXME kill off LocalPackageView? It's kinda worthless, right?
parseSingleCabalFile printWarnings dir = do
  (gpd, cabalfp) <- parseCabalFilePath (resolvedAbsolute dir) printWarnings
  return LocalPackageView
    { lpvCabalFP = cabalfp
    , lpvGPD = gpd
    , lpvResolvedDir = dir
    }<|MERGE_RESOLUTION|>--- conflicted
+++ resolved
@@ -108,97 +108,6 @@
 instance HasEnvConfig Ctx where
     envConfigL = lens ctxEnvConfig (\x y -> x { ctxEnvConfig = y })
 
-<<<<<<< HEAD
-=======
--- | A helper function that performs the basic character encoding
--- necessary.
-rawParseGPD
-  :: MonadThrow m
-  => Either PackageIdentifierRevision (Path Abs File)
-  -> BS.ByteString
-  -> m ([PWarning], GenericPackageDescription)
-rawParseGPD key bs =
-    case eres of
-      Left (mversion, errs) -> throwM $ PackageInvalidCabalFile key
-        (fromCabalVersion <$> mversion)
-        errs
-        warnings
-      Right gpkg -> return (warnings, gpkg)
-  where
-    (warnings, eres) = runParseResult $ parseGenericPackageDescription bs
-
--- | Read the raw, unresolved package information from a file.
-readPackageUnresolvedDir
-  :: forall env. HasConfig env
-  => Path Abs Dir -- ^ directory holding the cabal file
-  -> Bool -- ^ print warnings?
-  -> RIO env (GenericPackageDescription, Path Abs File)
-readPackageUnresolvedDir dir printWarnings = do
-  ref <- view $ runnerL.to runnerParsedCabalFiles
-  (_, m) <- readIORef ref
-  case M.lookup dir m of
-    Just x -> return x
-    Nothing -> do
-      cabalfp <- findOrGenerateCabalFile dir
-      bs <- liftIO $ BS.readFile $ toFilePath cabalfp
-      (warnings, gpd) <- rawParseGPD (Right cabalfp) bs
-      when printWarnings
-        $ mapM_ (prettyWarnL . toPretty (toFilePath cabalfp)) warnings
-      checkCabalFileName (gpdPackageName gpd) cabalfp
-      let ret = (gpd, cabalfp)
-      atomicModifyIORef' ref $ \(m1, m2) ->
-        ((m1, M.insert dir ret m2), ret)
-  where
-    toPretty :: String -> PWarning -> [Doc StyleAnn]
-    toPretty src (PWarning _type pos msg) =
-      [ flow "Cabal file warning in"
-      , fromString src <> "@"
-      , fromString (showPos pos) <> ":"
-      , flow msg
-      ]
-
-    -- | Check if the given name in the @Package@ matches the name of the .cabal file
-    checkCabalFileName :: MonadThrow m => PackageName -> Path Abs File -> m ()
-    checkCabalFileName name cabalfp = do
-        -- Previously, we just use parsePackageNameFromFilePath. However, that can
-        -- lead to confusing error messages. See:
-        -- https://github.com/commercialhaskell/stack/issues/895
-        let expected = packageNameString name ++ ".cabal"
-        when (expected /= toFilePath (filename cabalfp))
-            $ throwM $ MismatchedCabalName cabalfp name
-
-gpdPackageIdentifier :: GenericPackageDescription -> PackageIdentifier
-gpdPackageIdentifier = fromCabalPackageIdentifier . D.package . D.packageDescription
-
-gpdPackageName :: GenericPackageDescription -> PackageName
-gpdPackageName = packageIdentifierName . gpdPackageIdentifier
-
-gpdVersion :: GenericPackageDescription -> Version
-gpdVersion = packageIdentifierVersion . gpdPackageIdentifier
-
--- | Read the 'GenericPackageDescription' from the given
--- 'PackageIdentifierRevision'.
-readPackageUnresolvedIndex
-  :: forall env. HasCabalLoader env
-  => PackageIdentifierRevision
-  -> RIO env GenericPackageDescription
-readPackageUnresolvedIndex pir@(PackageIdentifierRevision pi' _) = do
-  ref <- view $ runnerL.to runnerParsedCabalFiles
-  (m, _) <- readIORef ref
-  case M.lookup pir m of
-    Just gpd -> return gpd
-    Nothing -> do
-      bs <- loadFromIndex pir
-      (_warnings, gpd) <- rawParseGPD (Left pir) bs
-      let foundPI =
-              fromCabalPackageIdentifier
-            $ D.package
-            $ D.packageDescription gpd
-      unless (pi' == foundPI) $ throwM $ MismatchedCabalIdentifier pir foundPI
-      atomicModifyIORef' ref $ \(m1, m2) ->
-        ((M.insert pir gpd m1, m2), gpd)
-
->>>>>>> 15decc85
 -- | Reads and exposes the package information
 readPackageDir
   :: forall env. HasConfig env
@@ -1433,82 +1342,6 @@
                                    files)))
             dirs
 
-<<<<<<< HEAD
-=======
--- | Get the filename for the cabal file in the given directory.
---
--- If no .cabal file is present, or more than one is present, an exception is
--- thrown via 'throwM'.
---
--- If the directory contains a file named package.yaml, hpack is used to
--- generate a .cabal file from it.
-findOrGenerateCabalFile
-    :: forall env. HasConfig env
-    => Path Abs Dir -- ^ package directory
-    -> RIO env (Path Abs File)
-findOrGenerateCabalFile pkgDir = do
-    hpack pkgDir
-    findCabalFile
-  where
-    findCabalFile :: RIO env (Path Abs File)
-    findCabalFile = findCabalFile' >>= either throwIO return
-
-    findCabalFile' :: RIO env (Either PackageException (Path Abs File))
-    findCabalFile' = do
-        files <- liftIO $ findFiles
-            pkgDir
-            (flip hasExtension "cabal" . FL.toFilePath)
-            (const False)
-        return $ case files of
-            [] -> Left $ PackageNoCabalFileFound pkgDir
-            [x] -> Right x
-            -- If there are multiple files, ignore files that start with
-            -- ".". On unixlike environments these are hidden, and this
-            -- character is not valid in package names. The main goal is
-            -- to ignore emacs lock files - see
-            -- https://github.com/commercialhaskell/stack/issues/1897.
-            (filter (not . ("." `isPrefixOf`) . toFilePath . filename) -> [x]) -> Right x
-            _:_ -> Left $ PackageMultipleCabalFilesFound pkgDir files
-      where hasExtension fp x = FilePath.takeExtension fp == "." ++ x
-
--- | Generate .cabal file from package.yaml, if necessary.
-hpack :: HasConfig env => Path Abs Dir -> RIO env ()
-hpack pkgDir = do
-    let hpackFile = pkgDir </> $(mkRelFile Hpack.packageConfig)
-    exists <- liftIO $ doesFileExist hpackFile
-    when exists $ do
-        prettyDebugL [flow "Running hpack on", display hpackFile]
-
-        config <- view configL
-        case configOverrideHpack config of
-            HpackBundled -> do
-                r <- liftIO $ Hpack.hpackResult $ Hpack.setProgramName "stack" $ Hpack.setTarget (toFilePath hpackFile) Hpack.defaultOptions
-                forM_ (Hpack.resultWarnings r) prettyWarnS
-                let cabalFile = style File . fromString . Hpack.resultCabalFile $ r
-                case Hpack.resultStatus r of
-                    Hpack.Generated -> prettyDebugL
-                        [flow "hpack generated a modified version of", cabalFile]
-                    Hpack.OutputUnchanged -> prettyDebugL
-                        [flow "hpack output unchanged in", cabalFile]
-                    Hpack.AlreadyGeneratedByNewerHpack -> prettyWarnL
-                        [ cabalFile
-                        , flow "was generated with a newer version of hpack,"
-                        , flow "please upgrade and try again."
-                        ]
-                    Hpack.ExistingCabalFileWasModifiedManually -> prettyWarnL
-                        [ cabalFile
-                        , flow "was modified manually. Ignoring"
-                        , display hpackFile
-                        , flow "in favor of the cabal file. If you want to use the"
-                        , display . filename $ hpackFile
-                        , flow "file instead of the cabal file,"
-                        , flow "then please delete the cabal file."
-                        ]
-            HpackCommand command ->
-                withWorkingDir (toFilePath pkgDir) $
-                proc command [] runProcess_
-
->>>>>>> 15decc85
 -- | Path for the package's build log.
 buildLogPath :: (MonadReader env m, HasBuildConfig env, MonadThrow m)
              => Package -> Maybe String -> m (Path Abs File)
