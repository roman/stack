{-# LANGUAGE NoImplicitPrelude #-}
{-# LANGUAGE OverloadedStrings #-}
{-# LANGUAGE TemplateHaskell #-}
{-# LANGUAGE TupleSections #-}

module Stack.Options.Completion
    ( ghcOptsCompleter
    , targetCompleter
    , flagCompleter
    , projectExeCompleter
    ) where

import           Data.Char (isSpace)
import           Data.List (isPrefixOf)
import qualified Data.Map as Map
import           Data.Maybe
import qualified Data.Set as Set
import qualified Data.Text as T
import qualified Distribution.PackageDescription as C
import qualified Distribution.Types.UnqualComponentName as C
import           Options.Applicative
import           Options.Applicative.Builder.Extra
import           Stack.Config (getLocalPackages)
import           Stack.Options.GlobalParser (globalOptsFromMonoid)
import           Stack.Runners (loadConfigWithOpts)
import           Stack.Prelude hiding (lift)
import           Stack.Setup
import           Stack.Types.Config
import           Stack.Types.NamedComponent
import           System.Process (readProcess)
import           Language.Haskell.TH.Syntax (runIO, lift)

ghcOptsCompleter :: Completer
ghcOptsCompleter = mkCompleter $ \inputRaw -> return $
    let input = unescapeBashArg inputRaw
        (curArgReversed, otherArgsReversed) = break isSpace (reverse input)
        curArg = reverse curArgReversed
        otherArgs = reverse otherArgsReversed
     in if null curArg then [] else
         map (otherArgs ++) $
         filter (curArg `isPrefixOf`)
                -- Technically, we should be consulting the user's current ghc,
                -- but that would require loading up a BuildConfig.
                $(runIO (readProcess "ghc" ["--show-options"] "") >>= lift . lines)

-- TODO: Ideally this would pay attention to --stack-yaml, may require
-- changes to optparse-applicative.

buildConfigCompleter
    :: (String -> RIO EnvConfig [String])
    -> Completer
buildConfigCompleter inner = mkCompleter $ \inputRaw -> do
    let input = unescapeBashArg inputRaw
    case input of
        -- If it looks like a flag, skip this more costly completion.
        ('-': _) -> return []
        _ -> do
<<<<<<< HEAD
            defColorWhen <- liftIO defaultColorWhen
            go' <- globalOptsFromMonoid False defColorWhen mempty
            let go = go' { globalLogLevel = LevelOther "silent" }
=======
            let go = (globalOptsFromMonoid False mempty)
                    { globalLogLevel = LevelOther "silent" }
>>>>>>> d341d504
            loadConfigWithOpts go $ \lc -> do
              bconfig <- liftIO $ lcLoadBuildConfig lc (globalCompiler go)
              envConfig <- runRIO bconfig (setupEnv Nothing)
              runRIO envConfig (inner input)

targetCompleter :: Completer
targetCompleter = buildConfigCompleter $ \input ->
      filter (input `isPrefixOf`)
    . concatMap allComponentNames
    . Map.toList
    . lpProject
  <$> getLocalPackages
  where
    allComponentNames (name, lpv) =
        map (T.unpack . renderPkgComponent . (name,)) (Set.toList (lpvComponents lpv))

flagCompleter :: Completer
flagCompleter = buildConfigCompleter $ \input -> do
    lpvs <- fmap lpProject getLocalPackages
    bconfig <- view buildConfigL
    let wildcardFlags
            = nubOrd
            $ concatMap (\(name, lpv) ->
                map (\fl -> "*:" ++ flagString name fl) (C.genPackageFlags (lpvGPD lpv)))
            $ Map.toList lpvs
        normalFlags
            = concatMap (\(name, lpv) ->
                map (\fl -> packageNameString name ++ ":" ++ flagString name fl)
                    (C.genPackageFlags (lpvGPD lpv)))
            $ Map.toList lpvs
        flagString name fl =
            let flname = C.unFlagName $ C.flagName fl
             in (if flagEnabled name fl then "-" else "") ++ flname
        flagEnabled name fl =
            fromMaybe (C.flagDefault fl) $
            Map.lookup (C.flagName fl) $
            Map.findWithDefault Map.empty name (bcFlags bconfig)
    return $ filter (input `isPrefixOf`) $
        case input of
            ('*' : ':' : _) -> wildcardFlags
            ('*' : _) -> wildcardFlags
            _ -> normalFlags

projectExeCompleter :: Completer
projectExeCompleter = buildConfigCompleter $ \input ->
      filter (input `isPrefixOf`)
    . nubOrd
    . concatMap
        (\(_, lpv) -> map
          (C.unUnqualComponentName . fst)
          (C.condExecutables (lpvGPD lpv))
        )
    . Map.toList
    . lpProject
  <$> getLocalPackages<|MERGE_RESOLUTION|>--- conflicted
+++ resolved
@@ -55,14 +55,8 @@
         -- If it looks like a flag, skip this more costly completion.
         ('-': _) -> return []
         _ -> do
-<<<<<<< HEAD
-            defColorWhen <- liftIO defaultColorWhen
-            go' <- globalOptsFromMonoid False defColorWhen mempty
+            go' <- globalOptsFromMonoid False mempty
             let go = go' { globalLogLevel = LevelOther "silent" }
-=======
-            let go = (globalOptsFromMonoid False mempty)
-                    { globalLogLevel = LevelOther "silent" }
->>>>>>> d341d504
             loadConfigWithOpts go $ \lc -> do
               bconfig <- liftIO $ lcLoadBuildConfig lc (globalCompiler go)
               envConfig <- runRIO bconfig (setupEnv Nothing)
