{-# LANGUAGE OverloadedStrings #-}
{-# LANGUAGE ScopedTypeVariables #-}
{-# LANGUAGE FlexibleContexts #-}
{-# LANGUAGE TemplateHaskell #-}
{-# LANGUAGE RecordWildCards #-}
{-# LANGUAGE ViewPatterns #-}

-- | Main stack tool entry point.

module Main where

import           Control.Exception
import           Control.Monad
import           Control.Monad.IO.Class
import           Control.Monad.Logger
import           Control.Monad.Reader (ask, asks)
import           Data.Attoparsec.Args (withInterpreterArgs)
import qualified Data.ByteString.Lazy as L
import           Data.List
import qualified Data.List as List
import qualified Data.Map as Map
import           Data.Maybe
import           Data.Monoid
import qualified Data.Set as Set
import           Data.Text (Text)
import qualified Data.Text as T
import qualified Data.Text.IO as T
import           Data.Traversable (sequenceA)
import           Network.HTTP.Client
import           Options.Applicative.Args
import           Options.Applicative.Builder.Extra
import           Options.Applicative.Simple
import           Options.Applicative.Types (readerAsk)
import           Path
import qualified Paths_stack as Meta
import           Plugins
import           Prelude hiding (pi)
import           Stack.Build
import           Stack.Build.Types
import           Stack.Config
import           Stack.Constants
import qualified Stack.Docker as Docker
import           Stack.Dot
import           Stack.Exec
import           Stack.Fetch
import           Stack.FileWatch
import           Stack.Ide
import           Stack.Iface (iface)
import qualified Stack.Image as Image
import           Stack.Init
import           Stack.New
import           Stack.Options
import qualified Stack.PackageIndex
import           Stack.Repl
import           Stack.SDist (getSDistTarball)
import           Stack.Setup
import           Stack.Solver (solveExtraDeps)
import           Stack.Types
import           Stack.Types.Internal
import           Stack.Types.StackT
import           Stack.Upgrade
import qualified Stack.Upload as Upload
import           System.Directory (canonicalizePath, doesFileExist, doesDirectoryExist)
import           System.Environment (getArgs, getProgName)
import           System.Exit
import           System.FileLock (withFileLock, tryLockFile, unlockFile, SharedExclusive(Exclusive))
import           System.FilePath (dropTrailingPathSeparator)
import           System.IO (hIsTerminalDevice, stderr, stdin, stdout, hSetBuffering, BufferMode(..))
import           System.Process.Read

-- | Commandline dispatcher.
main :: IO ()
main = withInterpreterArgs stackProgName $ \args isInterpreter ->
  do -- Line buffer the output by default, particularly for non-terminal runs.
     -- See https://github.com/commercialhaskell/stack/pull/360
     hSetBuffering stdout LineBuffering
     hSetBuffering stdin  LineBuffering
     hSetBuffering stderr NoBuffering
     when False $ do -- https://github.com/commercialhaskell/stack/issues/322
       plugins <- findPlugins (T.pack stackProgName)
       tryRunPlugin plugins
     progName <- getProgName
     isTerminal <- hIsTerminalDevice stdout
     execExtraHelp args
                   dockerHelpOptName
                   (dockerOptsParser True)
                   ("Only showing --" ++ Docker.dockerCmdName ++ "* options.")
     let versionString' = $(simpleVersion Meta.version)
     eGlobalRun <- try $
       simpleOptions
         versionString'
         "stack - The Haskell Tool Stack"
         ""
         (extraHelpOption progName (Docker.dockerCmdName ++ "*") dockerHelpOptName <*>
          globalOptsParser isTerminal)
         (do addCommand "build"
                        "Build the project(s) in this directory/configuration"
                        (buildCmd DoNothing)
                        (buildOptsParser Build False)
             addCommand "install"
                        "Identical to 'build --copy-bins', not actually a managed installation tool!"
                        installCmd
                        (buildOptsParser Build True)
             addCommand "uninstall"
                        "DEPRECATED: This command performs no actions, and is present for documentation only"
                        uninstallCmd
                        (many $ strArgument $ metavar "IGNORED")
             addCommand "test"
                        "Build and test the project(s) in this directory/configuration"
                        (\(bopts, topts) ->
                             let bopts' = if toCoverage topts
                                             then bopts { boptsGhcOptions = "-fhpc" : boptsGhcOptions bopts}
                                             else bopts
                             in buildCmd (DoTests topts) bopts')
                        ((,) <$> buildOptsParser Test False <*> testOptsParser)
             addCommand "bench"
                        "Build and benchmark the project(s) in this directory/configuration"
                        (\(bopts, beopts) -> buildCmd (DoBenchmarks beopts) bopts)
                        ((,) <$> buildOptsParser Bench False <*> benchOptsParser)
             addCommand "haddock"
                        "Generate haddocks for the project(s) in this directory/configuration"
                        (buildCmd DoNothing)
                        (buildOptsParser Haddock False)
             addCommand "new"
                        "Create a brand new project"
                        newCmd
                        newOptsParser
             addCommand "init"
                        "Initialize a stack project based on one or more cabal packages"
                        initCmd
                        initOptsParser
             addCommand "solver"
                        "Use a dependency solver to try and determine missing extra-deps"
                        solverCmd
                        solverOptsParser
             addCommand "setup"
                        "Get the appropriate GHC for your project"
                        setupCmd
                        setupParser
             addCommand "path"
                        "Print out handy path information"
                        pathCmd
                        (fmap
                             catMaybes
                             (sequenceA
                                  (map
                                      (\(desc,name,_) ->
                                           flag Nothing
                                                (Just name)
                                                (long (T.unpack name) <>
                                                 help desc))
                                      paths)))
             addCommand "unpack"
                        "Unpack one or more packages locally"
                        unpackCmd
                        (some $ strArgument $ metavar "PACKAGE")
             addCommand "update"
                        "Update the package index"
                        updateCmd
                        (pure ())
             addCommand "upgrade"
                        "Upgrade to the latest stack (experimental)"
                        upgradeCmd
                        (switch
                            ( long "git"
                           <> help "Clone from Git instead of downloading from Hackage (more dangerous)"
                            ))
             addCommand "upload"
                        "Upload a package to Hackage"
                        uploadCmd
                        (many $ strArgument $ metavar "TARBALL/DIR")
             addCommand "sdist"
                        "Create source distribution tarballs"
                        sdistCmd
                        (many $ strArgument $ metavar "DIR")
             addCommand "dot"
                        "Visualize your project's dependency graph using Graphviz dot"
                        dotCmd
                        dotOptsParser
             addCommand "exec"
                        "Execute a command"
                        execCmd
                        (execOptsParser Nothing)
             addCommand "ghc"
                        "Run ghc"
                        execCmd
                        (execOptsParser $ Just "ghc")
             addCommand "ghci"
                        "Run ghci in the context of project(s)"
                        replCmd
                        ((,,,,) <$>
                         fmap (map T.pack)
                              (many (strArgument
                                       (metavar "TARGET" <>
                                        help "If none specified, use all packages defined in current directory"))) <*>
                         argsOption (long "ghc-options" <>
                                      metavar "OPTION" <>
                                      help "Additional options passed to GHCi" <>
                                      value []) <*>
                         strOption (long "with-ghc" <>
                                    metavar "GHC" <>
                                    help "Use this command for the GHC to run" <>
                                    value "ghc" <>
                                    showDefault) <*>
                         flag False True (long "no-load" <>
                                         help "Don't load modules on start-up") <*>
                         packagesParser)
             addCommand "ide"
                        "Run ide-backend-client with the correct arguments"
                        ideCmd
                        ((,) <$>
                         fmap (map T.pack)
                              (many (strArgument
                                       (metavar "TARGET" <>
                                        help "If none specified, use all packages defined in current directory"))) <*>
                         argsOption (long "ghc-options" <>
                                     metavar "OPTION" <>
                                     help "Additional options passed to GHCi" <>
                                     value []))
             addCommand "runghc"
                        "Run runghc"
                        execCmd
                        (execOptsParser $ Just "runghc")
             addCommand "clean"
                        "Clean the local packages"
                        cleanCmd
                        (pure ())
             addCommand "iface"
                        "Display TH dependencies"
                        ifaceCmd
                        (pure ())
             addSubCommands
               Docker.dockerCmdName
               "Subcommands specific to Docker use"
               (do addCommand Docker.dockerPullCmdName
                              "Pull latest version of Docker image from registry"
                              dockerPullCmd
                              (pure ())
                   addCommand "reset"
                              "Reset the Docker sandbox"
                              dockerResetCmd
                              (flag False True (long "keep-home" <>
                                               help "Do not delete sandbox's home directory"))
                   addCommand Docker.dockerCleanupCmdName
                              "Clean up Docker images and containers"
                              dockerCleanupCmd
                              dockerCleanupOptsParser)
             addSubCommands
               Image.imgCmdName
               "Subcommands specific to imaging (EXPERIMENTAL)"
               (addCommand Image.imgDockerCmdName
                "Build a Docker image for the project"
                imgDockerCmd
                (pure ())))
             -- commandsFromPlugins plugins pluginShouldHaveRun) https://github.com/commercialhaskell/stack/issues/322
     case eGlobalRun of
       Left (exitCode :: ExitCode) -> do
         when isInterpreter $
           putStrLn $ concat
             [ "\nIf you are trying to use "
             , stackProgName
             , " as a script interpreter, a\n'-- "
             , stackProgName
             , " [options] runghc [options]' comment is required."
             , "\nSee https://github.com/commercialhaskell/stack/wiki/Script-interpreter" ]
         throwIO exitCode
       Right (global,run) -> do
         when (globalLogLevel global == LevelDebug) $ putStrLn versionString'
         run global `catch` \e -> do
            -- This special handler stops "stack: " from being printed before the
            -- exception
            case fromException e of
                Just ec -> exitWith ec
                Nothing -> do
                    printExceptionStderr e
                    exitFailure
  where
    dockerHelpOptName = Docker.dockerCmdName ++ "-help"

-- Try to run a plugin
tryRunPlugin :: Plugins -> IO ()
tryRunPlugin plugins = do
  args <- getArgs
  case dropWhile (List.isPrefixOf "-") args of
    ((T.pack -> name):args')
      | isJust (lookupPlugin plugins name) -> do
          callPlugin plugins name args' `catch` onPluginErr
          exitSuccess
    _ -> return ()
-- TODO(danburton): use logger
onPluginErr :: PluginException -> IO ()
onPluginErr (PluginNotFound _ name) = do
  T.hPutStr stderr $ "Stack plugin not found: " <> name
  exitFailure
onPluginErr (PluginExitFailure _ i) = do
  exitWith (ExitFailure i)

-- TODO(danburton): improve this, although it should never happen
pluginShouldHaveRun :: Plugin -> GlobalOpts -> IO ()
pluginShouldHaveRun _plugin _globalOpts = do
  fail "Plugin should have run"

-- | Print out useful path information in a human-readable format (and
-- support others later).
pathCmd :: [Text] -> GlobalOpts -> IO ()
pathCmd keys go =
    withBuildConfigAndLock
        go
        (do env <- ask
            let cfg = envConfig env
                bc = envConfigBuildConfig cfg
            menv <- getMinimalEnvOverride
            snap <- packageDatabaseDeps
            local <- packageDatabaseLocal
            snaproot <- installationRootDeps
            localroot <- installationRootLocal
            distDir <- distRelativeDir
            forM_
                (filter
                     (\(_,key,_) ->
                           null keys || elem key keys)
                     paths)
                (\(_,key,path) ->
                      liftIO $ T.putStrLn
                          ((if length keys == 1
                               then ""
                               else key <> ": ") <>
                           path
                               (PathInfo
                                    bc
                                    menv
                                    snap
                                    local
                                    snaproot
                                    localroot
                                    distDir))))

-- | Passed to all the path printers as a source of info.
data PathInfo = PathInfo
    {piBuildConfig :: BuildConfig
    ,piEnvOverride :: EnvOverride
    ,piSnapDb :: Path Abs Dir
    ,piLocalDb :: Path Abs Dir
    ,piSnapRoot :: Path Abs Dir
    ,piLocalRoot :: Path Abs Dir
    ,piDistDir :: Path Rel Dir
    }

-- | The paths of interest to a user. The first tuple string is used
-- for a description that the optparse flag uses, and the second
-- string as a machine-readable key and also for @--foo@ flags. The user
-- can choose a specific path to list like @--global-stack-root@. But
-- really it's mainly for the documentation aspect.
--
-- When printing output we generate @PathInfo@ and pass it to the
-- function to generate an appropriate string.  Trailing slashes are
-- removed, see #506
paths :: [(String, Text, PathInfo -> Text)]
paths =
    [ ( "Global stack root directory"
      , "global-stack-root"
      , \pi ->
             T.pack (toFilePathNoTrailing (configStackRoot (bcConfig (piBuildConfig pi)))))
    , ( "Project root (derived from stack.yaml file)"
      , "project-root"
      , \pi ->
             T.pack (toFilePathNoTrailing (bcRoot (piBuildConfig pi))))
    , ( "Configuration location (where the stack.yaml file is)"
      , "config-location"
      , \pi ->
             T.pack (toFilePathNoTrailing (bcStackYaml (piBuildConfig pi))))
    , ( "PATH environment variable"
      , "bin-path"
      , \pi ->
             T.pack (intercalate ":" (eoPath (piEnvOverride pi))))
    , ( "Installed GHCs (unpacked and archives)"
      , "ghc-paths"
      , \pi ->
             T.pack (toFilePathNoTrailing (configLocalPrograms (bcConfig (piBuildConfig pi)))))
    , ( "Local bin path where stack installs executables"
      , "local-bin-path"
      , \pi ->
             T.pack (toFilePathNoTrailing (configLocalBin (bcConfig (piBuildConfig pi)))))
    , ( "Extra include directories"
      , "extra-include-dirs"
      , \pi ->
             T.intercalate
                 ", "
                 (Set.elems (configExtraIncludeDirs (bcConfig (piBuildConfig pi)))))
    , ( "Extra library directories"
      , "extra-library-dirs"
      , \pi ->
             T.intercalate ", " (Set.elems (configExtraLibDirs (bcConfig (piBuildConfig pi)))))
    , ( "Snapshot package database"
      , "snapshot-pkg-db"
      , \pi ->
             T.pack (toFilePathNoTrailing (piSnapDb pi)))
    , ( "Local project package database"
      , "local-pkg-db"
      , \pi ->
             T.pack (toFilePathNoTrailing (piLocalDb pi)))
    , ( "Snapshot installation root"
      , "snapshot-install-root"
      , \pi ->
             T.pack (toFilePathNoTrailing (piSnapRoot pi)))
    , ( "Local project installation root"
      , "local-install-root"
      , \pi ->
             T.pack (toFilePathNoTrailing (piLocalRoot pi)))
    , ( "Dist work directory"
      , "dist-dir"
      , \pi ->
             T.pack (toFilePathNoTrailing (piDistDir pi)))]
  where toFilePathNoTrailing = dropTrailingPathSeparator . toFilePath

data SetupCmdOpts = SetupCmdOpts
    { scoGhcVersion :: !(Maybe Version)
    , scoForceReinstall :: !Bool
    }

setupParser :: Parser SetupCmdOpts
setupParser = SetupCmdOpts
    <$> (optional $ argument readVersion
            (metavar "GHC_MAJOR_VERSION" <>
             help ("Major version of GHC to install, e.g. 7.10. " ++
                   "The default is to install the version implied by the resolver.")))
    <*> boolFlags False
            "reinstall"
            "Reinstall GHC, even if available (implies no-system-ghc)"
            idm
  where
    readVersion = do
        s <- readerAsk
        case parseVersionFromString s of
            Nothing -> readerError $ "Invalid version: " ++ s
            Just x -> return x

setupCmd :: SetupCmdOpts -> GlobalOpts -> IO ()
setupCmd SetupCmdOpts{..} go@GlobalOpts{..} = do
  (manager,lc) <- loadConfigWithOpts go
  runStackTGlobal manager (lcConfig lc) go $
      Docker.reexecWithOptionalContainer
          (lcProjectRoot lc)
          Nothing
          (runStackLoggingTGlobal manager go $ do
              (ghc, mstack) <-
                  case scoGhcVersion of
                      Just v -> return (v, Nothing)
                      Nothing -> do
                          bc <- lcLoadBuildConfig lc globalResolver
                          return (bcGhcVersionExpected bc, Just $ bcStackYaml bc)
              mpaths <- runStackTGlobal manager (lcConfig lc) go $
                  ensureGHC SetupOpts
                  { soptsInstallIfMissing = True
                  , soptsUseSystem =
                    (configSystemGHC $ lcConfig lc)
                    && not scoForceReinstall
                  , soptsExpected = ghc
                  , soptsStackYaml = mstack
                  , soptsForceReinstall = scoForceReinstall
                  , soptsSanityCheck = True
                  , soptsSkipGhcCheck = False
                  , soptsSkipMsys = configSkipMsys $ lcConfig lc
                  }
              case mpaths of
                  Nothing -> $logInfo "stack will use the GHC on your PATH"
                  Just _ -> $logInfo "stack will use a locally installed GHC"
              $logInfo "For more information on paths, see 'stack path' and 'stack exec env'"
              $logInfo "To use this GHC and packages outside of a project, consider using:"
              $logInfo "stack ghc, stack ghci, stack runghc, or stack exec"
              )
          Nothing

-- | Enforce mutual exclusion of every action running via this function
-- on this users account.  Currently, stack uses this to completely
-- exclude concurrent execution of stack commands.  In the future,
-- stack may refine this to a finer-grained locking approach.
withUserFileLock :: Config
                 -> IO a
                 -> IO a
withUserFileLock cfg act = do
    lockfile <- parseRelFile "lockfile"
    let pth = configStackRoot cfg </> lockfile

    fstTry <- tryLockFile (toFilePath pth) Exclusive
    case fstTry of
      Nothing -> do putStrLn $ "Failed to grab lock ("++show pth++"); other stack instance running.  Waiting..."
                    withFileLock (toFilePath pth) Exclusive $ \_lk -> do
                      putStrLn "Lock acquired, proceeding."
                      act
      Just lk -> bracket (return lk) unlockFile (\_ -> act)


withConfigAndLock :: GlobalOpts
           -> StackT Config IO ()
           -> IO ()
withConfigAndLock go@GlobalOpts{..} inner = do
    (manager, lc) <- loadConfigWithOpts go
<<<<<<< HEAD
    withUserFileLock (lcConfig lc) $
     runStackT manager globalLogLevel (lcConfig lc) globalTerminal $
        Docker.reexecWithOptionalContainer (lcProjectRoot lc) $
            runStackT manager globalLogLevel (lcConfig lc) globalTerminal
                inner

withBuildConfigAndLock :: GlobalOpts
                -> NoBuildConfigStrategy
                -> StackT EnvConfig IO ()
                -> IO ()
withBuildConfigAndLock go@GlobalOpts{..} strat inner = do
=======
    runStackTGlobal manager (lcConfig lc) go $
        Docker.reexecWithOptionalContainer (lcProjectRoot lc)
            Nothing
            (runStackTGlobal manager (lcConfig lc) go inner)
            Nothing

withBuildConfig :: GlobalOpts
                -> StackT EnvConfig IO ()
                -> IO ()
withBuildConfig go inner =
    withBuildConfigExt go Nothing inner Nothing

withBuildConfigExt
    :: GlobalOpts
    -> Maybe (StackT Config IO ())
    -- ^ Action to perform after before build.  This will be run on the host
    -- OS even if Docker is enabled for builds.  The build config is not
    -- available in this action, since that would require build tools to be
    -- installed on the host OS.
    -> StackT EnvConfig IO ()
    -- ^ Action that uses the build config.  If Docker is enabled for builds,
    -- this will be run in a Docker container.
    -> Maybe (StackT Config IO ())
    -- ^ Action to perform after the build.  This will be run on the host
    -- OS even if Docker is enabled for builds.  The build config is not
    -- available in this action, since that would require build tools to be
    -- installed on the host OS.
    -> IO ()
withBuildConfigExt go@GlobalOpts{..} mbefore inner mafter = do
>>>>>>> bf952bc6
    (manager, lc) <- loadConfigWithOpts go
    let inner' = do
            bconfig <- runStackLoggingTGlobal manager go $
                lcLoadBuildConfig lc globalResolver
            envConfig <-
                runStackTGlobal
                    manager bconfig go
                    setupEnv
<<<<<<< HEAD
            withUserFileLock (lcConfig lc) $
             runStackT
                 manager
                 globalLogLevel
                 envConfig
                 globalTerminal
                 inner

cleanCmd :: () -> GlobalOpts -> IO ()
cleanCmd () go = withBuildConfigAndLock go ThrowException clean
=======
            runStackTGlobal
                manager
                envConfig
                go
                inner
    runStackTGlobal manager (lcConfig lc) go $
        Docker.reexecWithOptionalContainer (lcProjectRoot lc) mbefore inner' mafter

cleanCmd :: () -> GlobalOpts -> IO ()
cleanCmd () go = withBuildConfig go clean
>>>>>>> bf952bc6

-- | Helper for build and install commands
buildCmdHelper :: StackT EnvConfig IO () -- ^ do before build
               -> FinalAction -> BuildOpts -> GlobalOpts -> IO ()
buildCmdHelper beforeBuild finalAction opts go
    | boptsFileWatch opts = fileWatch inner
    | otherwise = inner $ const $ return ()
  where
<<<<<<< HEAD
    inner setLocalFiles = withBuildConfigAndLock go strat $ do
=======
    inner setLocalFiles = withBuildConfig go $ do
>>>>>>> bf952bc6
        beforeBuild
        Stack.Build.build setLocalFiles opts { boptsFinalAction = finalAction }

-- | Build the project.
buildCmd :: FinalAction -> BuildOpts -> GlobalOpts -> IO ()
buildCmd = buildCmdHelper (return ())

-- | Install
installCmd :: BuildOpts -> GlobalOpts -> IO ()
installCmd =
    buildCmdHelper warning DoNothing
  where
    warning = do
        $logWarn "NOTE: stack is not a package manager"
        $logWarn "The install command is only used to copy executables to a destination directory, not manage them"
        $logWarn "You may want to use 'stack build --copy-bins' for clarity"

copyCmd :: BuildOpts -> GlobalOpts -> IO ()
copyCmd opts = buildCmdHelper (return ()) DoNothing opts { boptsInstallExes = True }

uninstallCmd :: [String] -> GlobalOpts -> IO ()
uninstallCmd _ go = withConfigAndLock go $ do
    $logError "stack does not manage installations in global locations"
    $logError "The only global mutation stack performs is executable copying"
    $logError "For the default executable destination, please run 'stack path --local-bin-path'"

-- | Unpack packages to the filesystem
unpackCmd :: [String] -> GlobalOpts -> IO ()
unpackCmd names go = withConfigAndLock go $ do
    menv <- getMinimalEnvOverride
    Stack.Fetch.unpackPackages menv "." names

-- | Update the package index
updateCmd :: () -> GlobalOpts -> IO ()
updateCmd () go = withConfigAndLock go $
    getMinimalEnvOverride >>= Stack.PackageIndex.updateAllIndices

upgradeCmd :: Bool -> GlobalOpts -> IO ()
upgradeCmd fromGit go = withConfigAndLock go $
    upgrade fromGit (globalResolver go)

-- | Upload to Hackage
uploadCmd :: [String] -> GlobalOpts -> IO ()
uploadCmd [] _ = error "To upload the current package, please run 'stack upload .'"
uploadCmd args go = do
    let partitionM _ [] = return ([], [])
        partitionM f (x:xs) = do
            r <- f x
            (as, bs) <- partitionM f xs
            return $ if r then (x:as, bs) else (as, x:bs)
    (files, nonFiles) <- partitionM doesFileExist args
    (dirs, invalid) <- partitionM doesDirectoryExist nonFiles
    when (not (null invalid)) $ error $
        "stack upload expects a list sdist tarballs or cabal directories.  Can't find " ++
        show invalid
    let getUploader :: (HasStackRoot config, HasPlatform config, HasConfig config) => StackT config IO Upload.Uploader
        getUploader = do
            config <- asks getConfig
            manager <- asks envManager
            let uploadSettings =
                    Upload.setGetManager (return manager) $
                    Upload.defaultUploadSettings
            liftIO $ Upload.mkUploader config uploadSettings
    if null dirs
        then withConfigAndLock go $ do
            uploader <- getUploader
            liftIO $ forM_ files (canonicalizePath >=> Upload.upload uploader)
<<<<<<< HEAD
        else withBuildConfigAndLock go ExecStrategy $ do
=======
        else withBuildConfig go $ do
>>>>>>> bf952bc6
            uploader <- getUploader
            liftIO $ forM_ files (canonicalizePath >=> Upload.upload uploader)
            forM_ dirs $ \dir -> do
                pkgDir <- parseAbsDir =<< liftIO (canonicalizePath dir)
                (tarName, tarBytes) <- getSDistTarball pkgDir
                liftIO $ Upload.uploadBytes uploader tarName tarBytes

sdistCmd :: [String] -> GlobalOpts -> IO ()
sdistCmd dirs go =
<<<<<<< HEAD
    withBuildConfigAndLock go ExecStrategy $ do
=======
    withBuildConfig go $ do
>>>>>>> bf952bc6
        -- If no directories are specified, build all sdist tarballs.
        dirs' <- if null dirs
            then asks (Map.keys . bcPackages . getBuildConfig)
            else mapM (parseAbsDir <=< liftIO . canonicalizePath) dirs
        forM_ dirs' $ \dir -> do
            (tarName, tarBytes) <- getSDistTarball dir
            distDir <- distDirFromDir dir
            tarPath <- fmap (distDir </>) $ parseRelFile tarName
            liftIO $ L.writeFile (toFilePath tarPath) tarBytes
            $logInfo $ "Wrote sdist tarball to " <> T.pack (toFilePath tarPath)

-- | Execute a command.
execCmd :: ExecOpts -> GlobalOpts -> IO ()
execCmd ExecOpts {..} go@GlobalOpts{..} =
    case eoExtra of
        ExecOptsPlain -> do
            (manager,lc) <- liftIO $ loadConfigWithOpts go
            runStackTGlobal manager (lcConfig lc) go $
                Docker.execWithOptionalContainer
                    (lcProjectRoot lc)
                    (return (eoCmd, eoArgs, [], id))
                    Nothing
                    (runStackTGlobal manager (lcConfig lc) go $
                        exec plainEnvSettings eoCmd eoArgs)
                    Nothing
        ExecOptsEmbellished {..} ->
<<<<<<< HEAD
           withBuildConfigAndLock go ExecStrategy $ do
=======
           withBuildConfig go $ do
>>>>>>> bf952bc6
               let targets = concatMap words eoPackages
               unless (null targets) $
                   Stack.Build.build (const $ return ()) defaultBuildOpts
                       { boptsTargets = map T.pack targets
                       }
               exec eoEnvSettings eoCmd eoArgs

-- | Run the REPL in the context of a project.
replCmd :: ([Text], [String], FilePath, Bool, [String]) -> GlobalOpts -> IO ()
replCmd (targets,args,path,noload,packages) go@GlobalOpts{..} = do
<<<<<<< HEAD
  withBuildConfigAndLock go ExecStrategy $ do
=======
  withBuildConfig go $ do
>>>>>>> bf952bc6
    let packageTargets = concatMap words packages
    unless (null packageTargets) $
       Stack.Build.build (const $ return ()) defaultBuildOpts
           { boptsTargets = map T.pack packageTargets
           }
    repl targets args path noload

-- | Run ide-backend in the context of a project.
ideCmd :: ([Text], [String]) -> GlobalOpts -> IO ()
<<<<<<< HEAD
ideCmd (targets,args) go@GlobalOpts{..} = withBuildConfigAndLock go ExecStrategy $ do
=======
ideCmd (targets,args) go@GlobalOpts{..} = withBuildConfig go $ do
>>>>>>> bf952bc6
      ide targets args

-- | Pull the current Docker image.
dockerPullCmd :: () -> GlobalOpts -> IO ()
dockerPullCmd _ go@GlobalOpts{..} = do
    (manager,lc) <- liftIO $ loadConfigWithOpts go
    runStackTGlobal manager (lcConfig lc) go $
        Docker.preventInContainer Docker.pull

-- | Reset the Docker sandbox.
dockerResetCmd :: Bool -> GlobalOpts -> IO ()
dockerResetCmd keepHome go@GlobalOpts{..} = do
    (manager,lc) <- liftIO (loadConfigWithOpts go)
    runStackLoggingTGlobal manager go $
        Docker.preventInContainer $ Docker.reset (lcProjectRoot lc) keepHome

-- | Cleanup Docker images and containers.
dockerCleanupCmd :: Docker.CleanupOpts -> GlobalOpts -> IO ()
dockerCleanupCmd cleanupOpts go@GlobalOpts{..} = do
    (manager,lc) <- liftIO $ loadConfigWithOpts go
    runStackTGlobal manager (lcConfig lc) go $
        Docker.preventInContainer $
            Docker.cleanup cleanupOpts

imgDockerCmd :: () -> GlobalOpts -> IO ()
imgDockerCmd () go@GlobalOpts{..} = do
    withBuildConfigAndLock
        go
        (do Stack.Build.build
                (const (return ()))
                defaultBuildOpts
            Docker.preventInContainer Image.imageDocker)

-- | Load the configuration with a manager. Convenience function used
-- throughout this module.
loadConfigWithOpts :: GlobalOpts -> IO (Manager,LoadConfig (StackLoggingT IO))
loadConfigWithOpts go@GlobalOpts{..} = do
    manager <- newTLSManager
    mstackYaml <-
        case globalStackYaml of
            Nothing -> return Nothing
            Just fp -> do
                path <- canonicalizePath fp >>= parseAbsFile
                return $ Just path
    lc <- runStackLoggingTGlobal
              manager
              go
              (loadConfig globalConfigMonoid mstackYaml)
    return (manager,lc)

-- | Project initialization
initCmd :: InitOpts -> GlobalOpts -> IO ()
initCmd initOpts go = withConfigAndLock go $ initProject initOpts

-- | Project creation
newCmd :: NewOpts -> GlobalOpts -> IO ()
newCmd newOpts go@GlobalOpts{..} = withConfigAndLock go $ do
    newProject newOpts
    initProject (newOptsInitOpts newOpts)

-- | Fix up extra-deps for a project
solverCmd :: Bool -- ^ modify stack.yaml automatically?
          -> GlobalOpts
          -> IO ()
solverCmd fixStackYaml go =
<<<<<<< HEAD
    withBuildConfigAndLock go ThrowException (solveExtraDeps fixStackYaml)

-- | Visualize dependencies
dotCmd :: DotOpts -> GlobalOpts -> IO ()
dotCmd dotOpts go = withBuildConfigAndLock go ThrowException (dot dotOpts)
=======
    withBuildConfig go (solveExtraDeps fixStackYaml)

-- | Visualize dependencies
dotCmd :: DotOpts -> GlobalOpts -> IO ()
dotCmd dotOpts go = withBuildConfig go (dot dotOpts)

ifaceCmd :: () -> GlobalOpts -> IO ()
ifaceCmd () go = withBuildConfig go iface
>>>>>>> bf952bc6
<|MERGE_RESOLUTION|>--- conflicted
+++ resolved
@@ -496,29 +496,17 @@
            -> IO ()
 withConfigAndLock go@GlobalOpts{..} inner = do
     (manager, lc) <- loadConfigWithOpts go
-<<<<<<< HEAD
     withUserFileLock (lcConfig lc) $
-     runStackT manager globalLogLevel (lcConfig lc) globalTerminal $
-        Docker.reexecWithOptionalContainer (lcProjectRoot lc) $
-            runStackT manager globalLogLevel (lcConfig lc) globalTerminal
-                inner
-
-withBuildConfigAndLock :: GlobalOpts
-                -> NoBuildConfigStrategy
-                -> StackT EnvConfig IO ()
-                -> IO ()
-withBuildConfigAndLock go@GlobalOpts{..} strat inner = do
-=======
-    runStackTGlobal manager (lcConfig lc) go $
+     runStackTGlobal manager (lcConfig lc) go $
         Docker.reexecWithOptionalContainer (lcProjectRoot lc)
             Nothing
             (runStackTGlobal manager (lcConfig lc) go inner)
             Nothing
 
-withBuildConfig :: GlobalOpts
-                -> StackT EnvConfig IO ()
-                -> IO ()
-withBuildConfig go inner =
+withBuildConfigAndLock :: GlobalOpts
+                 -> StackT EnvConfig IO ()
+                 -> IO ()
+withBuildConfigAndLock go inner =
     withBuildConfigExt go Nothing inner Nothing
 
 withBuildConfigExt
@@ -538,38 +526,25 @@
     -- installed on the host OS.
     -> IO ()
 withBuildConfigExt go@GlobalOpts{..} mbefore inner mafter = do
->>>>>>> bf952bc6
     (manager, lc) <- loadConfigWithOpts go
     let inner' = do
             bconfig <- runStackLoggingTGlobal manager go $
                 lcLoadBuildConfig lc globalResolver
             envConfig <-
-                runStackTGlobal
-                    manager bconfig go
-                    setupEnv
-<<<<<<< HEAD
-            withUserFileLock (lcConfig lc) $
-             runStackT
-                 manager
-                 globalLogLevel
-                 envConfig
-                 globalTerminal
-                 inner
-
-cleanCmd :: () -> GlobalOpts -> IO ()
-cleanCmd () go = withBuildConfigAndLock go ThrowException clean
-=======
+               runStackTGlobal
+                   manager bconfig go
+                   setupEnv
             runStackTGlobal
                 manager
                 envConfig
                 go
                 inner
-    runStackTGlobal manager (lcConfig lc) go $
+    withUserFileLock (lcConfig lc) $
+     runStackTGlobal manager (lcConfig lc) go $
         Docker.reexecWithOptionalContainer (lcProjectRoot lc) mbefore inner' mafter
 
 cleanCmd :: () -> GlobalOpts -> IO ()
-cleanCmd () go = withBuildConfig go clean
->>>>>>> bf952bc6
+cleanCmd () go = withBuildConfigAndLock go clean
 
 -- | Helper for build and install commands
 buildCmdHelper :: StackT EnvConfig IO () -- ^ do before build
@@ -578,11 +553,7 @@
     | boptsFileWatch opts = fileWatch inner
     | otherwise = inner $ const $ return ()
   where
-<<<<<<< HEAD
-    inner setLocalFiles = withBuildConfigAndLock go strat $ do
-=======
-    inner setLocalFiles = withBuildConfig go $ do
->>>>>>> bf952bc6
+    inner setLocalFiles = withBuildConfigAndLock go $ do
         beforeBuild
         Stack.Build.build setLocalFiles opts { boptsFinalAction = finalAction }
 
@@ -650,11 +621,7 @@
         then withConfigAndLock go $ do
             uploader <- getUploader
             liftIO $ forM_ files (canonicalizePath >=> Upload.upload uploader)
-<<<<<<< HEAD
-        else withBuildConfigAndLock go ExecStrategy $ do
-=======
-        else withBuildConfig go $ do
->>>>>>> bf952bc6
+        else withBuildConfigAndLock go $ do
             uploader <- getUploader
             liftIO $ forM_ files (canonicalizePath >=> Upload.upload uploader)
             forM_ dirs $ \dir -> do
@@ -664,11 +631,7 @@
 
 sdistCmd :: [String] -> GlobalOpts -> IO ()
 sdistCmd dirs go =
-<<<<<<< HEAD
-    withBuildConfigAndLock go ExecStrategy $ do
-=======
-    withBuildConfig go $ do
->>>>>>> bf952bc6
+    withBuildConfigAndLock go $ do
         -- If no directories are specified, build all sdist tarballs.
         dirs' <- if null dirs
             then asks (Map.keys . bcPackages . getBuildConfig)
@@ -695,11 +658,7 @@
                         exec plainEnvSettings eoCmd eoArgs)
                     Nothing
         ExecOptsEmbellished {..} ->
-<<<<<<< HEAD
-           withBuildConfigAndLock go ExecStrategy $ do
-=======
-           withBuildConfig go $ do
->>>>>>> bf952bc6
+           withBuildConfigAndLock go $ do
                let targets = concatMap words eoPackages
                unless (null targets) $
                    Stack.Build.build (const $ return ()) defaultBuildOpts
@@ -710,11 +669,7 @@
 -- | Run the REPL in the context of a project.
 replCmd :: ([Text], [String], FilePath, Bool, [String]) -> GlobalOpts -> IO ()
 replCmd (targets,args,path,noload,packages) go@GlobalOpts{..} = do
-<<<<<<< HEAD
-  withBuildConfigAndLock go ExecStrategy $ do
-=======
-  withBuildConfig go $ do
->>>>>>> bf952bc6
+  withBuildConfigAndLock go $ do
     let packageTargets = concatMap words packages
     unless (null packageTargets) $
        Stack.Build.build (const $ return ()) defaultBuildOpts
@@ -724,11 +679,7 @@
 
 -- | Run ide-backend in the context of a project.
 ideCmd :: ([Text], [String]) -> GlobalOpts -> IO ()
-<<<<<<< HEAD
-ideCmd (targets,args) go@GlobalOpts{..} = withBuildConfigAndLock go ExecStrategy $ do
-=======
-ideCmd (targets,args) go@GlobalOpts{..} = withBuildConfig go $ do
->>>>>>> bf952bc6
+ideCmd (targets,args) go@GlobalOpts{..} = withBuildConfigAndLock go $ do
       ide targets args
 
 -- | Pull the current Docker image.
@@ -794,19 +745,11 @@
           -> GlobalOpts
           -> IO ()
 solverCmd fixStackYaml go =
-<<<<<<< HEAD
-    withBuildConfigAndLock go ThrowException (solveExtraDeps fixStackYaml)
+    withBuildConfigAndLock go (solveExtraDeps fixStackYaml)
 
 -- | Visualize dependencies
 dotCmd :: DotOpts -> GlobalOpts -> IO ()
-dotCmd dotOpts go = withBuildConfigAndLock go ThrowException (dot dotOpts)
-=======
-    withBuildConfig go (solveExtraDeps fixStackYaml)
-
--- | Visualize dependencies
-dotCmd :: DotOpts -> GlobalOpts -> IO ()
-dotCmd dotOpts go = withBuildConfig go (dot dotOpts)
+dotCmd dotOpts go = withBuildConfigAndLock go (dot dotOpts)
 
 ifaceCmd :: () -> GlobalOpts -> IO ()
-ifaceCmd () go = withBuildConfig go iface
->>>>>>> bf952bc6
+ifaceCmd () go = withBuildConfigAndLock go iface